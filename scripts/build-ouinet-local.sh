#!/bin/bash

#
# Builds ouinet from the local source containing this file
#
# If BOOST_ROOT env variable is set it adds -DBOOST_ROOT=$BOOST_ROOT
# to cmake args

set -e

NPROC=$(lscpu | grep '^CPU(s):' | awk '{ print $2 }')

DIR=$(pwd)
SOURCEDIR=$(dirname "$(realpath "${BASH_SOURCE}")")/..
BINDIR="${DIR}"/ouinet-local-bin
BUILDDIR="${DIR}"/ouinet-local-build

if [[ ! -e ${BUILDDIR}/Makefile ]]; then
	rm -rf "${BUILDDIR}"
	mkdir "${BUILDDIR}"
	cd "${BUILDDIR}"
<<<<<<< HEAD
	cmake "${SOURCEDIR}" -DCMAKE_BUILD_TYPE=Debug -DCMAKE_INSTALL_PREFIX="${BINDIR}" -DBOOST_ROOT=/home/klaymen/doc/code/boost_1_65_1
=======
    CMAKE_ARGS="-DCMAKE_BUILD_TYPE=Debug -DCMAKE_INSTALL_PREFIX=\"${BINDIR}\""
    [ ! -z "$BOOST_ROOT" ] && CMAKE_ARGS=$CMAKE_ARGS" -DBOOST_ROOT=$BOOST_ROOT"
	cmake "${SOURCEDIR}" $CMAKE_ARGS
>>>>>>> ef6ea10a
fi

cd "${BUILDDIR}"
# Parallel build disabled until it is debugged
make #-j${NPROC}

# Not supported yet
#make install

cd "${DIR}"<|MERGE_RESOLUTION|>--- conflicted
+++ resolved
@@ -19,13 +19,9 @@
 	rm -rf "${BUILDDIR}"
 	mkdir "${BUILDDIR}"
 	cd "${BUILDDIR}"
-<<<<<<< HEAD
-	cmake "${SOURCEDIR}" -DCMAKE_BUILD_TYPE=Debug -DCMAKE_INSTALL_PREFIX="${BINDIR}" -DBOOST_ROOT=/home/klaymen/doc/code/boost_1_65_1
-=======
     CMAKE_ARGS="-DCMAKE_BUILD_TYPE=Debug -DCMAKE_INSTALL_PREFIX=\"${BINDIR}\""
     [ ! -z "$BOOST_ROOT" ] && CMAKE_ARGS=$CMAKE_ARGS" -DBOOST_ROOT=$BOOST_ROOT"
 	cmake "${SOURCEDIR}" $CMAKE_ARGS
->>>>>>> ef6ea10a
 fi
 
 cd "${BUILDDIR}"
