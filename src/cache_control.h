--- conflicted
+++ resolved
@@ -22,12 +22,8 @@
     // TODO: Add cancellation support
     using FetchStored = std::function<CacheEntry(const Request&, Yield)>;
     using FetchFresh  = std::function<Response(const Request&, Yield)>;
-<<<<<<< HEAD
-    using Store       = std::function<void(const Request&, const Response&, Yield)>;
-=======
     // This function may alter a (moved) response and return it.
     using Store       = std::function<Response(const Request&, Response, Yield)>;
->>>>>>> f96c9339
 
 public:
     CacheControl(std::string server_name)
@@ -40,11 +36,7 @@
     FetchFresh   fetch_fresh;
     Store        store;
 
-<<<<<<< HEAD
-    void try_to_cache(const Request&, const Response&, Yield) const;
-=======
     Response try_to_cache(const Request&, Response, Yield) const;
->>>>>>> f96c9339
 
     void max_cached_age(const boost::posix_time::time_duration&);
     boost::posix_time::time_duration max_cached_age() const;
