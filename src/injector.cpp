--- conflicted
+++ resolved
@@ -196,15 +196,9 @@
             return this->fetch_stored(rq, yield);
         };
 
-<<<<<<< HEAD
-        cc.store = [this]( const Request& rq, const Response& rs
-                         , Yield yield) {
-            this->insert_content(rq, rs, yield);
-=======
         cc.store = [this]( const Request& rq, Response rs
                          , Yield yield) {
-            return this->insert_content(rq, move(rs), yield);
->>>>>>> f96c9339
+            return this->insert_content(rq, rs, yield);
         };
     }
 
@@ -214,22 +208,6 @@
     }
 
 private:
-<<<<<<< HEAD
-    void insert_content(const Request& rq, const Response& rs, Yield yield)
-    {
-        if (!injector) return;
-
-        asio::spawn(asio::yield_context(yield), [
-            rq,
-            rs,
-            injector = injector.get()
-        ] (boost::asio::yield_context yield) {
-            sys::error_code ec;
-            string desc_data = descriptor::http_create
-                (*injector, rq, rs, yield[ec]);
-            if (ec) return;
-            auto key = rq.target().to_string();
-=======
     Response insert_content(const Request& rq, Response rs, Yield yield)
     {
         if (!injector) return rs;
@@ -257,15 +235,11 @@
                 (*injector, id, inj_rq, inj_rs, yield[ec]);
             if (ec) return "";
             auto key = inj_rq.target().to_string();
->>>>>>> f96c9339
             injector->insert_content(key, desc_data, yield[ec]);
             if (ec) {
                 cout << "!Insert failed: " << key
                      << " " << ec.message() << endl;
             }
-<<<<<<< HEAD
-        });
-=======
             return desc_data;
         };
 
@@ -282,7 +256,6 @@
             asio::spawn(asio::yield_context(yield), inject);
         }
         return rs;
->>>>>>> f96c9339
     }
 
     CacheControl::CacheEntry
