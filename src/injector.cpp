#include <boost/asio/connect.hpp>
#include <boost/asio/spawn.hpp>
#include <boost/asio/signal_set.hpp>
#include <boost/beast/core.hpp>
#include <boost/beast/http.hpp>
#include <boost/beast/version.hpp>
#include <boost/program_options.hpp>
#include <boost/filesystem.hpp>
#include <boost/uuid/random_generator.hpp>
#include <boost/uuid/uuid_io.hpp>
#include <iostream>
#include <fstream>
#include <string>
#include <cstdlib>  // for atexit()

#include "cache/cache_injector.h"
#include "cache/http_desc.h"

#include "namespaces.h"
#include "util.h"
#include "fetch_http_page.h"
#include "connect_to_host.h"
#include "default_timeout.h"
#include "cache_control.h"
#include "generic_connection.h"
#include "split_string.h"
#include "async_sleep.h"
#include "increase_open_file_limit.h"
#include "full_duplex_forward.h"
#include "injector_config.h"
#include "authenticate.h"
#include "force_exit_on_signal.h"
#include "request_routing.h"

#include "ouiservice.h"
#include "ouiservice/i2p.h"
#include "ouiservice/tcp.h"

#include "util/timeout.h"
#include "util/crypto.h"

#include "logger.h"
#include "defer.h"

using namespace std;
using namespace ouinet;

using tcp         = asio::ip::tcp;
using string_view = beast::string_view;
// We are more interested in an ID generator that can be
// used concurrently and does not block by random pool exhaustion
// than we are in getting unpredictable IDs;
// thus we use a pseudo-random generator.
using uuid_generator = boost::uuids::random_generator_mt19937;
using Request     = http::request<http::string_body>;
using Response    = http::response<http::dynamic_body>;

static const boost::filesystem::path OUINET_PID_FILE = "pid";

//------------------------------------------------------------------------------
static
void handle_bad_request( GenericConnection& con
                       , const Request& req
                       , string message
                       , asio::yield_context yield)
{
    http::response<http::string_body> res{http::status::bad_request, req.version()};

    res.set(http::field::server, BOOST_BEAST_VERSION_STRING);
    res.set(http::field::content_type, "text/html");
    res.keep_alive(req.keep_alive());
    res.body() = message;
    res.prepare_payload();

    sys::error_code ec;
    http::async_write(con, res, yield[ec]);
}

//------------------------------------------------------------------------------
static
void handle_connect_request( GenericConnection& client_c
                           , const Request& req
                           , Signal<void()>& disconnect_signal
                           , asio::yield_context yield)
{
    sys::error_code ec;

    asio::io_service& ios = client_c.get_io_service();

    auto disconnect_client_slot = disconnect_signal.connect([&client_c] {
        client_c.close();
    });

    // Split CONNECT target in host and port (443 i.e. HTTPS by default).
    auto hp = req["host"];
    if (hp.empty() && req.version() == 10)  // HTTP/1.0 proxy client with no ``Host:``
        hp = req.target();
    auto pos = hp.rfind(':');
    string host, port;
    if (pos != string::npos) {
        host = hp.substr(0, pos).to_string();
        port = hp.substr(pos + 1).to_string();
    } else {
        host = hp.to_string();
        port = "443";  // HTTPS port by default
    }
    // Restrict connections towards certain hosts and ports.
    // TODO: Enhance this filter.
    if (util::is_localhost(host, ios, disconnect_signal, yield[ec])
        || (port != "80" && port != "443" && port != "8080" && port != "8443")) {
        ec = asio::error::invalid_argument;
        return handle_bad_request( client_c, req
                                 , "Illegal CONNECT target: " + port
                                 , yield[ec]);
    }

    auto origin_c = connect_to_host( ios, host, port
                                   , default_timeout::tcp_connect()
                                   , disconnect_signal, yield[ec]);

    if (ec) {
        return handle_bad_request( client_c, req
                                 , "Failed to connect to origin: " + ec.message()
                                 , yield[ec]);
    }

    auto disconnect_origin_slot = disconnect_signal.connect([&origin_c] {
        origin_c.close();
    });

    // Send the client an OK message indicating that the tunnel
    // has been established.
    http::response<http::empty_body> res{http::status::ok, req.version()};
    // No ``res.prepare_payload()`` since no payload is allowed for CONNECT:
    // <https://tools.ietf.org/html/rfc7231#section-6.3.1>.

    http::async_write(client_c, res, yield[ec]);

    if (ec) {
        cerr << "Failed sending CONNECT response: " << ec.message() << endl;
        return;
    }

    full_duplex(client_c, origin_c, yield);
}

//------------------------------------------------------------------------------
struct InjectorCacheControl {
public:
    // TODO: Replace this with cancellation support in which fetch_ operations
    // get a signal parameter
    InjectorCacheControl( asio::io_service& ios
                        , unique_ptr<CacheInjector>& injector
                        , uuid_generator& genuuid
                        , Signal<void()>& abort_signal)
<<<<<<< HEAD
        : injector(injector)
        , cc("Ouinet Injector")
    {
        cc.fetch_fresh = [&] (const Request& rq, Yield yield) {
            if (connection.has_implementation()) {
                if (last_host != rq[http::field::host]) {
                    connection.destroy_implementation();
                }
            }

            sys::error_code ec;

            auto ret = fetch_http_page( ios
                                      , connection
                                      , rq
                                      , default_timeout::fetch_http()
                                      , abort_signal
                                      , yield[ec]);

            if (ec || !ret.keep_alive() || !rq.keep_alive()) {
                connection.destroy_implementation();
            } else {
                last_host = rq[http::field::host].to_string();
            }

            return or_throw(yield, ec, move(ret));
        };

        cc.fetch_stored = [this](const Request& rq, Yield yield) {
=======
        : ios(ios)
        , injector(injector)
        , genuuid(genuuid)
        , cc("Ouinet Injector")
    {
        // The following operations take care of adding or removing
        // a custom Ouinet HTTP response header with the injection identifier
        // to enable the tracking of this particular injection.
        // The header is added when fetching fresh content or retrieving from the cache,
        // (so it is sent to the client in both cases)
        // and it is removed just before saving to the cache
        // (though it is still used to create the descriptor).

        cc.fetch_fresh = [&ios, &abort_signal, &genuuid]
                         (const Request& rq, asio::yield_context yield) {
            auto res = fetch_http_page( ios
                                      , rq
                                      , default_timeout::fetch_http()
                                      , abort_signal
                                      , yield);
            // Add an injection identifier header.
            res.set(response_injection_id_hdr, to_string(genuuid()));
            return res;
        };

        // TODO: As happens in `ouinet::util::filter_fields()`,
        // the functions called below add and remove headers to copies of responses,
        // so some clever tricks could be used to avoid the extra copying.

        cc.fetch_stored = [this](const Request& rq, asio::yield_context yield) {
>>>>>>> 636d9f02
            return this->fetch_stored(rq, yield);
        };

        cc.store = [this](const Request& rq, const Response& rs) {
            this->insert_content(rq, rs);
        };
    }

    Response fetch(const Request& rq, Yield yield)
    {
        return cc.fetch(rq, yield);
    }

private:
    void insert_content(const Request& rq, const Response& rs)
    {
        if (!injector) return;

        // Recover and pop out injection identifier.
        auto id = rs[response_injection_id_hdr];
        assert(!id.empty());
        auto inj_rs(rs);
        inj_rs.erase(response_injection_id_hdr);

        descriptor::http_create(*injector, id.to_string(), rq, inj_rs,
            [ key = rq.target().to_string()
            , injector = injector.get()] (const sys::error_code& ec, string desc_data) {
                if (ec) return;
                injector->insert_content(key, desc_data,
                    [key] (const sys::error_code& ec, auto) {
                        if (ec) {
                            cout << "!Insert failed: " << key
                                 << " " << ec.message() << endl;
                        }
                    });
            });
    }

    CacheControl::CacheEntry
    fetch_stored(const Request& rq, asio::yield_context yield)
    {
        using CacheEntry = CacheControl::CacheEntry;

        if (!injector)
            return or_throw<CacheEntry>( yield
                                       , asio::error::operation_not_supported);

        sys::error_code ec;

        auto content = injector->get_content(rq.target().to_string(), yield[ec]);
        if (ec) return or_throw<CacheEntry>(yield, ec);

        // Assemble HTTP response from cached content
        // and attach injection identifier header for injection tracking.
        auto res = descriptor::http_parse(*injector, content.data, yield[ec]);
        res.first.set(response_injection_id_hdr, res.second);
        return or_throw(yield, ec, CacheEntry{content.ts, res.first});
    }

private:
    unique_ptr<CacheInjector>& injector;
    uuid_generator& genuuid;
    CacheControl cc;
    string last_host; // A host to which the below connection was established
    GenericConnection connection;
};

//------------------------------------------------------------------------------
static
void serve( InjectorConfig& config
          , GenericConnection con
          , unique_ptr<CacheInjector>& injector
          , uuid_generator& genuuid
          , Signal<void()>& close_connection_signal
          , asio::yield_context yield_)
{
    auto close_connection_slot = close_connection_signal.connect([&con] {
        con.close();
    });

    InjectorCacheControl cc( con.get_io_service()
                           , injector
                           , close_connection_signal);

    for (;;) {
        sys::error_code ec;

        Request req;
        beast::flat_buffer buffer;
        http::async_read(con, buffer, req, yield_[ec]);

        Yield yield(con.get_io_service(), yield_);

        if (ec) break;

        yield.log("=== New request ===");
        yield.log(req.base());
        auto on_exit = defer([&] { yield.log("Done"); });

        if (!authenticate(req, con, config.credentials(), yield[ec].tag("auth"))) {
            continue;
        }

        if (req.method() == http::verb::connect) {
            return handle_connect_request( con
                                         , req
                                         , close_connection_signal
                                         , yield.tag("handle_connect"));
        }

        // Check for a Ouinet version header hinting us on
        // whether to behave like an injector or a proxy.
        Response res;
        auto req2(req);
        auto ouinet_version_hdr = req2.find(request_version_hdr);
        if (ouinet_version_hdr == req2.end()) {
            // No Ouinet header, behave like a (non-caching) proxy.
            // TODO: Maybe reject requests for HTTPS URLS:
            // we are perfectly able to handle them (and do verification locally),
            // but the client should be using a CONNECT request instead!
            // TODO: Reuse the connection c response contains "Connection: keep-alive"
            GenericConnection c;
            res = fetch_http_page( con.get_io_service()
                                 , c
                                 , req2
                                 , default_timeout::fetch_http()
                                 , close_connection_signal
                                 , yield[ec].tag("fetch_http_page"));
        } else {
            // Ouinet header found, behave like a Ouinet injector.
            req2.erase(ouinet_version_hdr);  // do not propagate or cache the header
<<<<<<< HEAD

=======
            InjectorCacheControl cc( con.get_io_service(), injector, genuuid
                                   , close_connection_signal);
>>>>>>> 636d9f02
            res = cc.fetch(req2, yield[ec].tag("cache_control.fetch"));
        }
        if (ec) {
            handle_bad_request( con, req
                              , "Failed to retrieve content from origin: " + ec.message()
                              , yield[ec].tag("handle_bad_request"));
            continue;
        }


        yield.log("=== Sending back response ===");
        yield.log(res.base());

        // Forward back the response
        http::async_write(con, res, yield[ec].tag("write_response"));

        if (ec) break;

        if (!res.keep_alive()) {
            con.close();
            break;
        }
    }
}

//------------------------------------------------------------------------------
static
void listen( InjectorConfig& config
           , OuiServiceServer& proxy_server
           , unique_ptr<CacheInjector>& cache_injector
           , Signal<void()>& shutdown_signal
           , asio::yield_context yield)
{
    uuid_generator genuuid;

    auto stop_proxy_slot = shutdown_signal.connect([&proxy_server] {
        proxy_server.stop_listen();
    });

    asio::io_service& ios = proxy_server.get_io_service();

    sys::error_code ec;
    proxy_server.start_listen(yield[ec]);
    if (ec) {
        std::cerr << "Failed to setup ouiservice proxy server: " << ec.message() << endl;
        return;
    }

    WaitCondition shutdown_connections(ios);

    while (true) {
        GenericConnection connection = proxy_server.accept(yield[ec]);
        if (ec == boost::asio::error::operation_aborted) {
            break;
        } else if (ec) {
            if (!async_sleep(ios, std::chrono::milliseconds(100), shutdown_signal, yield)) {
                break;
            }
            continue;
        }

        asio::spawn(ios, [
            connection = std::move(connection),
            &cache_injector,
            &shutdown_signal,
            &config,
            &genuuid,
            lock = shutdown_connections.lock()
        ] (boost::asio::yield_context yield) mutable {
            serve( config
                 , std::move(connection)
                 , cache_injector
                 , genuuid
                 , shutdown_signal
                 , yield);
        });
    }
}

//------------------------------------------------------------------------------
int main(int argc, const char* argv[])
{
    util::crypto_init();

    InjectorConfig config;

    try {
        config = InjectorConfig(argc, argv);
    }
    catch(const exception& e) {
        cerr << e.what() << endl;
        cerr << InjectorConfig::options_description() << endl;
        return 1;
    }

    if (config.is_help()) {
        cout << InjectorConfig::options_description() << endl;
        return EXIT_SUCCESS;
    }

    if (config.open_file_limit()) {
        increase_open_file_limit(*config.open_file_limit());
    }

    if (exists(config.repo_root()/OUINET_PID_FILE)) {
      LOG_ABORT("Existing PID file ", config.repo_root()/OUINET_PID_FILE,
                "; another injector process may be running" ,
                ", otherwise please remove the file.\n");
        return 1;
    }
    // Acquire a PID file for the life of the process
    static const auto pid_file_path = config.repo_root()/OUINET_PID_FILE;
    util::PidFile pid_file(pid_file_path);
    // Force removal of PID file on abnormal exit
    std::atexit([] {
            if (!exists(pid_file_path)) return;
            cerr << "Warning: not a clean exit" << endl;
            remove(pid_file_path);
        });

    // The io_service is required for all I/O
    asio::io_service ios;

    Signal<void()> shutdown_signal;

    auto cache_injector = std::make_unique<CacheInjector>
                            ( ios
                            , config.bt_publisher_private_key()
                            , config.repo_root());

    auto shutdown_ipfs_slot = shutdown_signal.connect([&] {
        cache_injector = nullptr;
    });

    // Although the IPNS ID is already in IPFS's config file,
    // this just helps put all info relevant to the user right in the repo root.
    auto ipns_id = cache_injector->id();
    LOG_DEBUG("IPNS DB: " + ipns_id);
    util::create_state_file(config.repo_root()/"cache-ipns", ipns_id);

    OuiServiceServer proxy_server(ios);

    if (config.tcp_endpoint()) {
        tcp::endpoint endpoint = *config.tcp_endpoint();
        cout << "TCP Address: " << endpoint << endl;

        util::create_state_file( config.repo_root()/"endpoint-tcp"
                               , util::str(endpoint));

        proxy_server.add(make_unique<ouiservice::TcpOuiServiceServer>(ios, endpoint));
    }

    if (config.listen_on_i2p()) {
        auto i2p_service = make_shared<ouiservice::I2pOuiService>((config.repo_root()/"i2p").string(), ios);
        std::unique_ptr<ouiservice::I2pOuiServiceServer> i2p_server = i2p_service->build_server("i2p-private-key");

        auto ep = i2p_server->public_identity();
        cout << "I2P Public ID: " << ep << endl;
        util::create_state_file(config.repo_root()/"endpoint-i2p", ep);

        proxy_server.add(std::move(i2p_server));
    }

    asio::spawn(ios, [
        &proxy_server,
        &cache_injector,
        &config,
        &shutdown_signal
    ] (asio::yield_context yield) {
        listen( config
              , proxy_server
              , cache_injector
              , shutdown_signal
              , yield);
    });

    asio::signal_set signals(ios, SIGINT, SIGTERM);

    unique_ptr<ForceExitOnSignal> force_exit;

    signals.async_wait([&shutdown_signal, &signals, &ios, &force_exit]
                       (const sys::error_code& ec, int signal_number) {
            shutdown_signal();
            signals.clear();
            force_exit = make_unique<ForceExitOnSignal>();
        });

    ios.run();

    return EXIT_SUCCESS;
}<|MERGE_RESOLUTION|>--- conflicted
+++ resolved
@@ -153,39 +153,7 @@
                         , unique_ptr<CacheInjector>& injector
                         , uuid_generator& genuuid
                         , Signal<void()>& abort_signal)
-<<<<<<< HEAD
         : injector(injector)
-        , cc("Ouinet Injector")
-    {
-        cc.fetch_fresh = [&] (const Request& rq, Yield yield) {
-            if (connection.has_implementation()) {
-                if (last_host != rq[http::field::host]) {
-                    connection.destroy_implementation();
-                }
-            }
-
-            sys::error_code ec;
-
-            auto ret = fetch_http_page( ios
-                                      , connection
-                                      , rq
-                                      , default_timeout::fetch_http()
-                                      , abort_signal
-                                      , yield[ec]);
-
-            if (ec || !ret.keep_alive() || !rq.keep_alive()) {
-                connection.destroy_implementation();
-            } else {
-                last_host = rq[http::field::host].to_string();
-            }
-
-            return or_throw(yield, ec, move(ret));
-        };
-
-        cc.fetch_stored = [this](const Request& rq, Yield yield) {
-=======
-        : ios(ios)
-        , injector(injector)
         , genuuid(genuuid)
         , cc("Ouinet Injector")
     {
@@ -197,24 +165,34 @@
         // and it is removed just before saving to the cache
         // (though it is still used to create the descriptor).
 
-        cc.fetch_fresh = [&ios, &abort_signal, &genuuid]
-                         (const Request& rq, asio::yield_context yield) {
-            auto res = fetch_http_page( ios
+        cc.fetch_fresh = [&] (const Request& rq, Yield yield) {
+            if (connection.has_implementation()) {
+                if (last_host != rq[http::field::host]) {
+                    connection.destroy_implementation();
+                }
+            }
+
+            sys::error_code ec;
+
+            auto ret = fetch_http_page( ios
+                                      , connection
                                       , rq
                                       , default_timeout::fetch_http()
                                       , abort_signal
-                                      , yield);
+                                      , yield[ec]);
             // Add an injection identifier header.
-            res.set(response_injection_id_hdr, to_string(genuuid()));
-            return res;
+            ret.set(response_injection_id_hdr, to_string(genuuid()));
+
+            if (ec || !ret.keep_alive() || !rq.keep_alive()) {
+                connection.destroy_implementation();
+            } else {
+                last_host = rq[http::field::host].to_string();
+            }
+
+            return or_throw(yield, ec, move(ret));
         };
 
-        // TODO: As happens in `ouinet::util::filter_fields()`,
-        // the functions called below add and remove headers to copies of responses,
-        // so some clever tricks could be used to avoid the extra copying.
-
-        cc.fetch_stored = [this](const Request& rq, asio::yield_context yield) {
->>>>>>> 636d9f02
+        cc.fetch_stored = [this](const Request& rq, Yield yield) {
             return this->fetch_stored(rq, yield);
         };
 
@@ -297,6 +275,7 @@
 
     InjectorCacheControl cc( con.get_io_service()
                            , injector
+                           , genuuid
                            , close_connection_signal);
 
     for (;;) {
@@ -346,12 +325,7 @@
         } else {
             // Ouinet header found, behave like a Ouinet injector.
             req2.erase(ouinet_version_hdr);  // do not propagate or cache the header
-<<<<<<< HEAD
-
-=======
-            InjectorCacheControl cc( con.get_io_service(), injector, genuuid
-                                   , close_connection_signal);
->>>>>>> 636d9f02
+
             res = cc.fetch(req2, yield[ec].tag("cache_control.fetch"));
         }
         if (ec) {
