--- conflicted
+++ resolved
@@ -286,20 +286,14 @@
             connection = connect(ios, rq_, url, cancel, yield[ec]);
         }
 
-<<<<<<< HEAD
-            // Add an injection identifier header
-            // to enable the client to track injection state.
-            if (!ec) ret.set(http_::response_injection_id_hdr, to_string(genuuid()));
-=======
         Request rq = erase_hop_by_hop_headers(rq_);
         rq.keep_alive(true);
->>>>>>> 5d658b54
 
         Response ret;
 
         if (!ec) ret = connection->request(rq, cancel, yield[ec]);
-
-        // Add an injection identifier header.
+        // Add an injection identifier header
+        // to enable the client to track injection state.
         if (!ec) ret.set(http_::response_injection_id_hdr, to_string(genuuid()));
 
         if (!ec && ret.keep_alive() && rq_.keep_alive()) {
@@ -319,10 +313,16 @@
                                        , asio::error::operation_not_supported);
 
         // TODO: use string_view
-        return injector->get_content( rq.target().to_string()
-                                    , config.default_db_type()
-                                    , cancel
-                                    , yield);
+        sys::error_code ec;
+        auto ret = injector->get_content( rq.target().to_string()
+                                        , config.default_db_type()
+                                        , cancel
+                                        , yield[ec]);
+
+        // Add an injection identifier header
+        // to enable the client to track injection state.
+        if (!ec) ret.response.set(http_::response_injection_id_hdr, ret.injection_id);
+        return or_throw(yield, ec, move(ret));
     }
 
     Response store(Request rq, Response rs, Yield yield)
@@ -377,27 +377,6 @@
         return rs;
     }
 
-<<<<<<< HEAD
-    CacheEntry
-    fetch_stored(const Request& rq, asio::yield_context yield)
-    {
-        if (!injector)
-            return or_throw<CacheEntry>( yield
-                                       , asio::error::operation_not_supported);
-
-        // TODO: use string_view
-        sys::error_code ec;
-        auto ret = injector->get_content( rq.target().to_string()
-                                        , config.default_db_type()
-                                        , yield[ec]);
-        // Add an injection identifier header
-        // to enable the client to track injection state.
-        if (!ec) ret.response.set(http_::response_injection_id_hdr, ret.injection_id);
-        return or_throw(yield, ec, move(ret));
-    }
-
-=======
->>>>>>> 5d658b54
 private:
     asio::io_service& ios;
     asio::ssl::context& ssl_ctx;
