#include "dht.h"
#include "udp_multiplexer.h"

#include "../or_throw.h"
#include "../util/condition_variable.h"
#include "../util/wait_condition.h"

#include <boost/asio/buffer.hpp>
#include <boost/asio/steady_timer.hpp>

#include <chrono>
#include <set>

#include <iostream>

namespace ouinet {
namespace bittorrent {

static
boost::asio::mutable_buffers_1 buffer(std::string& s) {
    return boost::asio::buffer(const_cast<char*>(s.data()), s.size());
}

std::string dht::NodeContact::to_string() const
{
    return id.to_hex() + " at " + endpoint.address().to_string() + ":" + std::to_string(endpoint.port());
}


dht::DhtNode::DhtNode(asio::io_service& ios, ip::address interface_address):
    _ios(ios),
    _interface_address(interface_address),
<<<<<<< HEAD
    _socket(ios),
    _initialized(false),
    _tracker(std::make_unique<Tracker>(_ios)),
    _rx_buffer(65536, '\0')
=======
    _initialized(false)
>>>>>>> 0294396f
{
    std::cerr << "DhtNode()" << std::endl;
}

void dht::DhtNode::start(sys::error_code& ec)
{
    udp::socket socket(_ios);

    if (_interface_address.is_v4()) {
        socket.open(udp::v4(), ec);
    } else {
        socket.open(udp::v6(), ec);
    }
    if (ec) {
        return;
    }

    udp::endpoint endpoint(_interface_address, 0);
    socket.bind(endpoint, ec);
    if (ec) return;

    _multiplexer = std::make_unique<UdpMultiplexer>(std::move(socket));

    _node_id = NodeID::zero();
    _next_transaction_id = 1;

    asio::spawn(_ios, [this] (asio::yield_context yield) {
        receive_loop(yield);
    });

    asio::spawn(_ios, [this] (asio::yield_context yield) {
        bootstrap(yield);
    });
}

void dht::DhtNode::tracker_get_peers(NodeID infohash, std::vector<tcp::endpoint>& peers, asio::yield_context yield)
{
    std::map<NodeID, TrackerNode> tracker_reply;
    tracker_search_peers(infohash, tracker_reply, yield);

    peers.clear();
    for (auto& i : tracker_reply) {
        peers.insert(peers.end(), i.second.peers.begin(), i.second.peers.end());
    }
}

void dht::DhtNode::tracker_announce(NodeID infohash, boost::optional<int> port, std::vector<tcp::endpoint>& peers, asio::yield_context yield)
{
    std::map<NodeID, TrackerNode> tracker_reply;
    tracker_search_peers(infohash, tracker_reply, yield);

    peers.clear();
    for (auto& i : tracker_reply) {
        peers.insert(peers.end(), i.second.peers.begin(), i.second.peers.end());
    }

    for (auto& i : tracker_reply) {
        /*
         * Fire-and-forget announce messages to each responsible node.
         */
        asio::spawn(_ios, [
            this,
            infohash,
            port,
            node_endpoint = i.second.node_endpoint,
            node_id = i.first,
            announce_token = i.second.announce_token
        ] (asio::yield_context yield) {
            BencodedMap announce_message;
            announce_message["id"] = _node_id.to_bytestring();
            announce_message["info_hash"] = infohash.to_bytestring();
            announce_message["token"] = announce_token;
            if (port) {
                announce_message["implied_port"] = int64_t(0);
                announce_message["port"] = int64_t(*port);
            } else {
                announce_message["implied_port"] = int64_t(1);
                announce_message["port"] = int64_t(0);
            }

            /*
             * Retry the announce message a couple of times.
             */
            const int TRIES = 5;
            for (int i = 0; i < TRIES; i++) {
                sys::error_code ec;

                BencodedMap announce_reply;
                send_query_await_reply(
                    node_endpoint,
                    node_id,
                    "announce_peer",
                    announce_message,
                    announce_reply,
                    std::chrono::seconds(5),
                    yield[ec]
                );

                if (!ec) {
                    break;
                }
            }
        });
    }
}

void dht::DhtNode::receive_loop(asio::yield_context yield)
{
    while (true) {
        sys::error_code ec;

        /*
         * Later versions of boost::asio make it possible to (1) wait for a
         * datagram, (2) find out the size, (3) allocate a buffer, (4) recv
         * the datagram. Unfortunately, boost::asio 1.62 does not support that.
         */
        udp::endpoint sender;

        const boost::string_view packet
            = _multiplexer->receive(sender, yield[ec]);

        if (ec) break;

        // TODO: The bencode parser should only need a string_view.
        boost::optional<BencodedValue> decoded_message
            = bencoding_decode(packet.to_string());

        if (!decoded_message) {
            continue;
        }

        boost::optional<BencodedMap> message_map = decoded_message->as_map();
        if (!message_map) {
            continue;
        }

        if (!message_map->count("y") || !message_map->count("t")) {
            continue;
        }

        boost::optional<std::string> message_type = (*message_map)["y"].as_string();
        boost::optional<std::string> transaction_id = (*message_map)["t"].as_string();
        if (!message_type || !transaction_id) {
            continue;
        }

        if (*message_type == "q") {
            handle_query(sender, *message_map, yield);
        } else if (*message_type == "r" || *message_type == "e") {
            auto it = _active_requests.find(*transaction_id);
            if (it != _active_requests.end() && it->second.destination == sender) {
                (*it->second.callback)(*message_map);
            }
        }
    }
}

/*
 * Send a query message to a destination, and wait for either a reply, an error
 * reply, or a timeout.
 *
 * If destination_id is set, update the routing table in accordance with
 * whether a successful reply was received.
 */
void dht::DhtNode::send_query_await_reply(
    udp::endpoint destination,
    boost::optional<NodeID> destination_id,
    const std::string& query_type,
    const BencodedMap& query_arguments,
    BencodedMap& response,
    asio::steady_timer::duration timeout,
    asio::yield_context yield
) {
    std::string transaction_string;
    uint32_t transaction_id = _next_transaction_id++;
    while (transaction_id) {
        unsigned char c = transaction_id & 0xff;
        transaction_id = transaction_id >> 8;
        transaction_string += c;
    }

    BencodedMap message;
    message["y"] = "q";
    message["q"] = query_type;
    message["a"] = query_arguments;
    // TODO: version string
    message["t"] = transaction_string;
    std::string message_string = bencoding_encode(message);

    ConditionVariable reply_or_timeout_condition(_ios);
    bool received_response;

    Signal<void(const BencodedMap&)> callback;
    auto connection = callback.connect([&] (const BencodedMap& response_) {
        received_response = true;
        response = response_;
        reply_or_timeout_condition.notify();
    });
    ActiveRequest request_descriptor;
    request_descriptor.destination = destination;
    request_descriptor.callback = &callback;
    _active_requests[transaction_string] = request_descriptor;

    asio::steady_timer timeout_timer(_ios);
    asio::spawn(_ios, [&] (asio::yield_context yield) {
        sys::error_code ec;
        timeout_timer.expires_from_now(timeout);
        timeout_timer.async_wait(yield[ec]);
        if (!ec) {
            received_response = false;
            reply_or_timeout_condition.notify();
        }
    });

    sys::error_code ec;
    _multiplexer->send(buffer(message_string), destination, yield[ec]);

    /*
     * Ignore errors. If the message isn't sent properly, so be it.
     */

    reply_or_timeout_condition.wait(yield);
    _active_requests.erase(transaction_string);
    timeout_timer.cancel();

    if (destination_id) {
        NodeContact contact;
        contact.endpoint = destination;
        contact.id = *destination_id;
        if (!received_response || *response["y"].as_string() != "r") {
            /*
             * Record the failure in the routing table.
             */
            dht::RoutingBucket* routing_bucket = _routing_table->find_bucket(*destination_id, false);
            routing_bucket_fail_node(routing_bucket, contact);
        } else {
            /*
             * Add the node to the routing table, subject to space limitations.
             */
            dht::RoutingBucket* routing_bucket = _routing_table->find_bucket(*destination_id, true);
            routing_bucket_try_add_node(routing_bucket, contact, true);
        }
    }

    if (!received_response) {
         or_throw(yield, asio::error::timed_out);
    }
}

void dht::DhtNode::handle_query( udp::endpoint sender
                               , BencodedMap query
                               , asio::yield_context yield)
{
    assert(query["y"].as_string() && *query["y"].as_string() == "q");

    boost::optional<std::string> transaction_ = query["t"].as_string();

    if (!transaction_) { return; }

    std::string transaction = *transaction_;

    auto send_error = [&] (int code, std::string description) {
        BencodedMap message;
        message["y"] = "e";
        message["t"] = transaction;
        message["e"] = BencodedList{code, description};
        std::string message_string = bencoding_encode(message);

        sys::error_code ec; // Ignored
        _multiplexer->send(buffer(message_string), sender, yield[ec]);
    };

    auto send_reply = [&] (BencodedMap reply) {
        reply["id"] = _node_id.to_bytestring();

        BencodedMap message;
        message["y"] = "r";
        message["t"] = transaction;
        message["r"] = reply;
        std::string message_string = bencoding_encode(message);

        sys::error_code ec; // Ignored
        _multiplexer->send(buffer(message_string), sender, yield[ec]);
    };

    if (!query["q"].is_string()) {
        send_error(203, "Missing field 'q'");
        return;
    }
    std::string query_type = *query["q"].as_string();

    if (!query["a"].is_map()) {
        send_error(203, "Missing field 'a'");
        return;
    }
    BencodedMap arguments = *query["a"].as_map();

    boost::optional<std::string> sender_id = arguments["id"].as_string();
    if (!sender_id) {
        send_error(203, "Missing argument 'id'");
        return;
    }
    if (sender_id->size() != 20) {
        send_error(203, "Malformed argument 'id'");
        return;
    }
    NodeContact contact;
    contact.id = NodeID::from_bytestring(*sender_id);
    contact.endpoint = sender;

    /*
     * Per BEP 43, if the query contains a read-only flag, do not consider the
     * sender for any routing purposes.
     */
    boost::optional<int64_t> read_only_flag = arguments["ro"].as_int();
    if (!read_only_flag || *read_only_flag != 1) {
        /*
        * Add the sender to the routing table.
        */
        dht::RoutingBucket* routing_bucket = _routing_table->find_bucket(contact.id, true);
        routing_bucket_try_add_node(routing_bucket, contact, false);
    }

    if (query_type == "ping") {
        BencodedMap reply;
        send_reply(reply);
        return;
    } else if (query_type == "find_node") {
        boost::optional<std::string> target_id_ = arguments["target"].as_string();
        if (!target_id_) {
            send_error(203, "Missing argument 'target'");
            return;
        }
        if (target_id_->size() != 20) {
            send_error(203, "Malformed argument 'target'");
            return;
        }
        NodeID target_id = NodeID::from_bytestring(*target_id_);

        BencodedMap reply;

        std::vector<dht::NodeContact> contacts
            = _routing_table->find_closest_routing_nodes(target_id, RoutingBucket::BUCKET_SIZE);
        std::string nodes;
        if (!contacts.empty() && contacts[0].id == target_id) {
            nodes += contacts[0].id.to_bytestring();
            nodes += encode_endpoint(contacts[0].endpoint);
        } else {
            for (auto& contact : contacts) {
                nodes += contact.id.to_bytestring();
                nodes += encode_endpoint(contact.endpoint);
            }
        }
        if (_interface_address.is_v4()) {
            reply["nodes"] = nodes;
        } else {
            reply["nodes6"] = nodes;
        }

        send_reply(reply);
        return;
    } else if (query_type == "get_peers") {
        boost::optional<std::string> infohash_ = arguments["info_hash"].as_string();
        if (!infohash_) {
            send_error(203, "Missing argument 'info_hash'");
            return;
        }
        if (infohash_->size() != 20) {
            send_error(203, "Malformed argument 'info_hash'");
            return;
        }
        NodeID infohash = NodeID::from_bytestring(*infohash_);

        BencodedMap reply;

        std::vector<dht::NodeContact> contacts
            = _routing_table->find_closest_routing_nodes(infohash, RoutingBucket::BUCKET_SIZE);
        std::string nodes;
        for (auto& contact : contacts) {
            nodes += contact.id.to_bytestring();
            nodes += encode_endpoint(contact.endpoint);
        }
        if (_interface_address.is_v4()) {
            reply["nodes"] = nodes;
        } else {
            reply["nodes6"] = nodes;
        }

        /*
         * 50 peers will comfortably fit in a single UDP packet even in the
         * worst case.
         */
        const int NUM_PEERS = 50;
        std::vector<tcp::endpoint> peers = _tracker->list_peers(infohash, NUM_PEERS);
        if (!peers.empty()) {
            BencodedList peer_list;
            for (auto& peer : peers) {
                peer_list.push_back(encode_endpoint(peer));
            }
            reply["values"] = peer_list;
        }

        send_reply(reply);
        return;
    } else if (query_type == "announce_peer") {
        boost::optional<std::string> infohash_ = arguments["info_hash"].as_string();
        if (!infohash_) {
            send_error(203, "Missing argument 'info_hash'");
            return;
        }
        if (infohash_->size() != 20) {
            send_error(203, "Malformed argument 'info_hash'");
            return;
        }
        NodeID infohash = NodeID::from_bytestring(*infohash_);

        boost::optional<std::string> token_ = arguments["token"].as_string();
        if (!token_) {
            send_error(203, "Missing argument 'token'");
            return;
        }
        std::string token = *token_;
        boost::optional<int64_t> port_ = arguments["port"].as_int();
        if (!port_) {
            send_error(203, "Missing argument 'port'");
            return;
        }
        boost::optional<int64_t> implied_port_ = arguments["implied_port"].as_int();
        int effective_port;
        if (implied_port_ && *implied_port_ == 1) {
            effective_port = sender.port();
        } else {
            effective_port = *port_;
        }

        /*
         * Reject announce_peer requests for which there are more than enough
         * better responsible known nodes.
         *
         * TODO: This can be done in a more efficient way once the routing
         * table code stabilizes.
         */
        {
            bool contains_self = false;
            std::vector<NodeContact> closer_nodes = _routing_table->find_closest_routing_nodes(infohash, RESPONSIBLE_TRACKERS_PER_SWARM * 4);
            for (auto& i : closer_nodes) {
                if (closer_to(infohash, _node_id, i.id)) {
                    contains_self = true;
                }
            }
            if (!contains_self) {
                send_error(201, "This torrent is not my responsibility");
                return;
            }
        }

        if (!_tracker->verify_token(sender.address(), token)) {
            send_error(203, "Incorrect announce token");
            return;
        }

        _tracker->add_peer(infohash, tcp::endpoint(sender.address(), effective_port));

        BencodedMap reply;
        send_reply(reply);
        return;
    } else {
        send_error(204, "Query type not implemented");
        return;
    }
}


static
asio::ip::udp::endpoint resolve( asio::io_context& ioc
                               , const std::string& addr
                               , const std::string& port
                               , asio::yield_context yield)
{
    using asio::ip::udp;

    sys::error_code ec;

    udp::resolver::query bootstrap_query(addr, port);
    udp::resolver bootstrap_resolver(ioc);
    udp::resolver::iterator it = bootstrap_resolver.async_resolve(bootstrap_query, yield[ec]);

    if (ec) return or_throw<udp::endpoint>(yield, ec);

    while (it != udp::resolver::iterator()) {
        return it->endpoint();
    }

    return or_throw<udp::endpoint>(yield, asio::error::not_found);
}

void dht::DhtNode::bootstrap(asio::yield_context yield)
{
    sys::error_code ec;

    // Other servers include router.utorrent.com:6881 and dht.transmissionbt.com:6881
    auto bootstrap_ep = resolve(_ios, "router.bittorrent.com", "6881", yield[ec]);

    if (ec) {
        std::cout << "Unable to resolve bootstrap server, giving up\n";
        return;
    }

    BencodedMap initial_ping_message;
    initial_ping_message["id"] = _node_id.to_bytestring();

    BencodedMap initial_ping_reply;
    send_query_await_reply(
        bootstrap_ep,
        boost::none,
        "ping",
        initial_ping_message,
        initial_ping_reply,
        std::chrono::seconds(15),
        yield[ec]
    );
    if (ec) {
        std::cout << "Bootstrap server does not reply, giving up\n";
        return;
    }

    boost::optional<std::string> my_ip = initial_ping_reply["ip"].as_string();
    if (!my_ip) {
        std::cout << "Unexpected bootstrap server reply, giving up\n";
        return;
    }
    boost::optional<asio::ip::udp::endpoint> my_endpoint = decode_endpoint(*my_ip);
    if (!my_endpoint) {
        std::cout << "Unexpected bootstrap server reply, giving up\n";
        return;
    }

    _node_id = NodeID::generate(my_endpoint->address());
    _routing_table = std::make_unique<RoutingTable>(_node_id);

    /*
     * TODO: Make bootstrap node handling and ID determination more reliable.
     *
     * Ideally, this process should start a coroutine that continuously tries
     * to keep a list of hardcoded bootstrap servers up to date, resolving and
     * pinging them; and the find_node procedure can then use these endpoints
     * as additional start points for any node searches.
     *
     * There also needs to be vastly more retrying and fallbacks here.
     */

    std::vector<udp::endpoint> bootstrap_endpoints;
    bootstrap_endpoints.push_back(bootstrap_ep);
    /*
     * Lookup our own ID, constructing a basic path to ourselves.
     */
    find_closest_nodes(_node_id, bootstrap_endpoints, yield);

    /*
     * For each bucket in the routing table, lookup a random ID in that range.
     * This ensures that every node that should route to us, knows about us.
     */
    refresh_routing_table(yield);

    _initialized = true;
}


void dht::DhtNode::refresh_routing_table(asio::yield_context yield)
{
    WaitCondition wc(_ios);

    _routing_table->for_each_bucket(
        [&] (const NodeID::Range& range, RoutingBucket& bucket) {
            spawn(_ios, [this, range, lock = wc.lock()]
                        (asio::yield_context yield) {
                            find_closest_nodes(range.random_id(), {}, yield);
                        });
        });

    wc.wait(yield);
}

std::vector<dht::NodeContact> dht::DhtNode::find_closest_nodes(
    NodeID target_id,
    std::vector<udp::endpoint> extra_starting_points,
    asio::yield_context yield
) {
    auto query = [this, target_id] (
        udp::endpoint node_endpoint,
        boost::optional<NodeID> node_id,
        std::string& closer_nodes,
        std::string& closer_nodes6,
        /**
         * Called if the queried node becomes part of the set of closest
         * good nodes seen so far. Only ever invoked if query_node()
         * returned true, and node_id is not empty.
         *
         * @param displaced_node The node that is removed from the closest
         *     set to make room for the queried node, if any.
         */
        std::function<void(
            boost::optional<NodeContact> displaced_node,
            asio::yield_context yield
        )>& on_promote,
        asio::yield_context yield
    ) -> bool {
        return query_find_node(
            target_id,
            node_endpoint,
            node_id,
            closer_nodes,
            closer_nodes6,
            yield
        );
    };

    return search_dht_for_nodes(target_id, 8, query, extra_starting_points, yield);
}

std::vector<dht::NodeContact> dht::DhtNode::search_dht_for_nodes(
    NodeID target_id,
    int max_nodes,
    /**
     * Called to query a particular node for nodes closer to the search
     * target, as well as any payload query for the search.
     *
     * @param node_endpoint Endpoint of the node to query.
     * @param node_id Node ID of the node to query, if any.
     * @param closer_nodes If the query returns any nodes found, this field
     *     is to store the ipv4 nodes, in find_node "nodes" encoding.
     * @param closer_nodes6 If the query returns any nodes found, this field
     *     is to store the ipv6 nodes, in find_node "nodes6" encoding.
     * @param on_promote Called if the queried node becomes part of the set
     *     of closest good nodes seen so far.
     *
     * @return True if this node is eligible for inclusion in the output
     *     set of the search. False otherwise.
     */
    std::function<bool(
        udp::endpoint node_endpoint,
        boost::optional<NodeID> node_id,
        std::string& closer_nodes,
        std::string& closer_nodes6,
        /**
         * Called if the queried node becomes part of the set of closest
         * good nodes seen so far. Only ever invoked if query_node()
         * returned true, and node_id is not empty.
         *
         * @param displaced_node The node that is removed from the closest
         *     set to make room for the queried node, if any.
         */
        std::function<void(
            boost::optional<NodeContact> displaced_node,
            asio::yield_context yield
        )>& on_promote,
        asio::yield_context yield
    )> query_node,
    std::vector<udp::endpoint> extra_starting_points,
    asio::yield_context yield
) {
    struct Candidate {
        udp::endpoint endpoint;
        bool confirmed_good;
        bool in_progress;
    };
    auto order_ids = [&target_id] (const NodeID& left, const NodeID& right) {
        return closer_to(target_id, left, right);
    };
    std::map<NodeID, Candidate, decltype(order_ids)> candidates(order_ids);
    int confirmed_nodes = 0;
    int in_progress_endpoints = 0;

    for (auto& contact : _routing_table->find_closest_routing_nodes(target_id, max_nodes)) {
        Candidate candidate;
        candidate.endpoint = contact.endpoint;
        candidate.confirmed_good = false;
        candidate.in_progress = false;
        candidates[contact.id] = candidate;
    }

    const int THREADS = 64;
    WaitCondition all_done(_ios);
    ConditionVariable candidate_available(_ios);
    for (int thread = 0; thread < THREADS; thread++) {
        asio::spawn(_ios, [&, lock = all_done.lock()] (asio::yield_context yield) {
            while (true) {
                boost::optional<NodeID> candidate_id = boost::none;
                boost::optional<udp::endpoint> endpoint = boost::none;

                /*
                 * Try the closest untried candidate...
                 */
                for (auto it = candidates.begin(); it != candidates.end(); ++it) {
                    if (it->second.confirmed_good || it->second.in_progress) {
                        continue;
                    }
                    candidate_id = it->first;
                    endpoint = it->second.endpoint;
                    it->second.in_progress = true;
                    break;
                }

                /*
                 * or, failing that, try one of the bootstrap nodes.
                 */
                if (!endpoint) {
                    if (!extra_starting_points.empty()) {
                        endpoint = extra_starting_points.back();
                        extra_starting_points.pop_back();
                    }
                }

                if (!endpoint) {
                    if (in_progress_endpoints == 0) {
                        break;
                    }
                    candidate_available.wait(yield);
                    continue;
                }
                in_progress_endpoints++;

                sys::error_code ec;
                std::string result_nodes;
                std::string result_nodes6;
                std::function<void(boost::optional<NodeContact> displaced_node, asio::yield_context yield)> on_promote;

                bool accepted = query_node(*endpoint, candidate_id, result_nodes, result_nodes6, on_promote, yield[ec]);

                in_progress_endpoints--;
                candidate_available.notify();

                if (ec) {
                    if (candidate_id) {
                        candidates.erase(*candidate_id);
                    }
                    continue;
                }

                std::vector<NodeContact> contacts;
                if (_interface_address.is_v4()) {
                    // 20 bytes of ID, plus 6 bytes of endpoint
                    if (result_nodes.size() % 26) {
                        if (candidate_id) {
                            candidates.erase(*candidate_id);
                        }
                        continue;
                    }
                    for (unsigned int i = 0; i < result_nodes.size() / 26; i++) {
                        std::string encoded_contact = result_nodes.substr(i * 26, 26);
                        NodeContact contact;
                        contact.id = NodeID::from_bytestring(encoded_contact.substr(0, 20));
                        contact.endpoint = *decode_endpoint(encoded_contact.substr(20));
                        contacts.push_back(contact);
                    }
                } else {
                    // 20 bytes of ID, plus 18 bytes of endpoint
                    if (result_nodes6.size() % 38) {
                        if (candidate_id) {
                            candidates.erase(*candidate_id);
                        }
                        continue;
                    }
                    for (unsigned int i = 0; i < result_nodes6.size() / 38; i++) {
                        std::string encoded_contact = result_nodes6.substr(i * 38, 38);
                        NodeContact contact;
                        contact.id = NodeID::from_bytestring(encoded_contact.substr(0, 20));
                        contact.endpoint = *decode_endpoint(encoded_contact.substr(20));
                        contacts.push_back(contact);
                    }
                }

                if (candidate_id && candidates.count(*candidate_id) > 0) {
                    if (!accepted) {
                        candidates.erase(*candidate_id);
                    } else {
                        candidates[*candidate_id].confirmed_good = true;
                        candidates[*candidate_id].in_progress = false;
                        confirmed_nodes++;

                        boost::optional<NodeContact> displaced_node = boost::none;

                        if (confirmed_nodes >= max_nodes) {
                            /*
                             * Remove remote candidates until there are $max_nodes confirmed candidates
                             * left, and no nonconfirmed candidates more remote than the most remote
                             * confirmed candidate remain.
                             */
                            while (true) {
                                auto it = candidates.rbegin();
                                assert(it != candidates.rend());
                                if (it->second.confirmed_good) {
                                    if (confirmed_nodes == max_nodes) {
                                        break;
                                    } else {
                                        confirmed_nodes--;

                                        assert(!displaced_node);
                                        NodeContact contact;
                                        contact.id = it->first;
                                        contact.endpoint = it->second.endpoint;
                                        displaced_node = contact;
                                    }
                                }
                                candidates.erase(it->first);
                            }
                        }

                        if (on_promote) {
                            on_promote(displaced_node, yield);
                        }
                    }
                }

                /*
                 * Only add new nodes after promoting the candidate. This saves
                 * remote contacts from being added and then immediately purged.
                 */
                bool added = false;
                for (const NodeContact& contact : contacts) {
                    if (confirmed_nodes >= max_nodes) {
                        if (closer_to(target_id, candidates.rbegin()->first, contact.id)) {
                            continue;
                        }
                    }

                    if (candidates.count(contact.id) > 0) {
                        continue;
                    }

                    Candidate candidate;
                    candidate.endpoint = contact.endpoint;
                    candidate.confirmed_good = false;
                    candidate.in_progress = false;
                    candidates[contact.id] = candidate;
                    added = true;
                }

                if (added) {
                    candidate_available.notify();
                }
            }
        });
    }

    all_done.wait(yield);

    std::vector<NodeContact> output;
    for (auto it : candidates) {
        assert(it.second.confirmed_good);
        NodeContact contact;
        contact.id = it.first;
        contact.endpoint = it.second.endpoint;
        output.push_back(contact);
    }
    return output;
}


void dht::DhtNode::send_ping(NodeContact contact)
{
    asio::spawn(_ios, [this, contact] (asio::yield_context yield) {
        BencodedMap ping_message;
        ping_message["id"] = _node_id.to_bytestring();

        sys::error_code ec;

        BencodedMap ping_reply;
        send_query_await_reply(
            contact.endpoint,
            contact.id,
            "ping",
            ping_message,
            ping_reply,
            std::chrono::seconds(2),
            yield[ec]
        );
    });
}

/**
 * Send a find_node query to a target node, and parse the reply.
 * @return True when received a valid response, false otherwise.
 */
bool dht::DhtNode::query_find_node(
    NodeID target_id,
    udp::endpoint node_endpoint,
    boost::optional<NodeID> node_id,
    std::string& closer_nodes,
    std::string& closer_nodes6,
    asio::yield_context yield
) {
    sys::error_code ec;

    BencodedMap find_node_message;
    find_node_message["id"] = _node_id.to_bytestring();
    find_node_message["target"] = target_id.to_bytestring();

    BencodedMap find_node_reply;
    send_query_await_reply(
        node_endpoint,
        node_id,
        "find_node",
        find_node_message,
        find_node_reply,
        std::chrono::seconds(2),
        yield[ec]
    );

    if (ec) {
        return false;
    }

    if (!find_node_reply["y"].as_string() || *find_node_reply["y"].as_string() != "r") {
        return false;
    }

    boost::optional<BencodedMap> arguments = find_node_reply["r"].as_map();
    if (!arguments) {
        return false;
    }

    bool nodes_present = true;
    boost::optional<std::string> nodes = (*arguments)["nodes"].as_string();
    if (nodes) {
        closer_nodes = *nodes;
    } else if (_interface_address.is_v4()) {
        // This field is required in v4 requests and optional elsewhere
        nodes_present = false;
    }

    boost::optional<std::string> nodes6 = (*arguments)["nodes6"].as_string();
    if (nodes) {
        closer_nodes6 = *nodes6;
    } else if (_interface_address.is_v6()) {
        // This field is required in v6 requests and optional elsewhere
        nodes_present = false;
    }

    return nodes_present;
}

/**
 * Perform a get_peers search. Returns the peers found, as well as necessary
 * data to later perform an announce operation.
 */
void dht::DhtNode::tracker_search_peers(
    NodeID infohash,
    std::map<NodeID, TrackerNode>& tracker_reply,
    asio::yield_context yield
) {
    /*
     * Contains the peers reported by the closest N nodes found so far.
     */
    tracker_reply.clear();

    auto query = [this, infohash, &tracker_reply] (
        udp::endpoint node_endpoint,
        boost::optional<NodeID> node_id,
        std::string& closer_nodes,
        std::string& closer_nodes6,
        /**
         * Called if the queried node becomes part of the set of closest
         * good nodes seen so far. Only ever invoked if query_node()
         * returned true, and node_id is not empty.
         *
         * @param displaced_node The node that is removed from the closest
         *     set to make room for the queried node, if any.
         */
        std::function<void(
            boost::optional<NodeContact> displaced_node,
            asio::yield_context yield
        )>& on_promote,
        asio::yield_context yield
    ) -> bool {
        sys::error_code ec;

        BencodedMap get_peers_message;
        get_peers_message["id"] = _node_id.to_bytestring();
        get_peers_message["info_hash"] = infohash.to_bytestring();

        BencodedMap get_peers_reply;
        send_query_await_reply(
            node_endpoint,
            node_id,
            "get_peers",
            get_peers_message,
            get_peers_reply,
            std::chrono::seconds(2),
            yield[ec]
        );

        if (ec) {
            or_throw(yield, ec);
            return false;
        }

        if (!get_peers_reply["y"].as_string() || *get_peers_reply["y"].as_string() != "r") {
            return false;
        }

        boost::optional<BencodedMap> get_peers_arguments = get_peers_reply["r"].as_map();
        if (!get_peers_arguments) {
            return false;
        }

        bool got_peers = false;
        boost::optional<BencodedList> encoded_peers = (*get_peers_arguments)["values"].as_list();
        boost::optional<std::string> announce_token = (*get_peers_arguments)["token"].as_string();
        if (encoded_peers && announce_token) {
            TrackerNode tracker_node;
            tracker_node.node_endpoint = node_endpoint;
            tracker_node.announce_token = *announce_token;

            got_peers = true;
            for (auto& peer : *encoded_peers) {
                boost::optional<std::string> peer_string = peer.as_string();
                if (peer_string) {
                    boost::optional<udp::endpoint> endpoint = decode_endpoint(*peer_string);
                    if (endpoint) {
                        tcp::endpoint tcp_endpoint(endpoint->address(), endpoint->port());
                        tracker_node.peers.push_back(tcp_endpoint);
                    }
                }
            }

            on_promote = [node_id, tracker_node = std::move(tracker_node), &tracker_reply] (
                boost::optional<NodeContact> displaced_node,
                asio::yield_context yield
            ) {
                assert(node_id);
                if (displaced_node) {
                    tracker_reply.erase(displaced_node->id);
                }
                tracker_reply[*node_id] = std::move(tracker_node);
            };
        }

        bool got_nodes = true;
        boost::optional<std::string> nodes = (*get_peers_arguments)["nodes"].as_string();
        if (nodes) {
            closer_nodes = *nodes;
        } else if (_interface_address.is_v4()) {
            // This field is required in v4 requests and optional elsewhere
            got_nodes = false;
        }

        boost::optional<std::string> nodes6 = (*get_peers_arguments)["nodes6"].as_string();
        if (nodes) {
            closer_nodes6 = *nodes6;
        } else if (_interface_address.is_v6()) {
            // This field is required in v6 requests and optional elsewhere
            got_nodes = false;
        }

        /*
         * A reply that contains peers may or may not also contain nodes.
         * If it does not, follow up the get_peers message with a find_node.
         * Ignore errors; a reply that contains peers but no nodes,
         * even after a find_node, is still valid.
         */
        if (!got_nodes) {
            query_find_node(
                infohash,
                node_endpoint,
                node_id,
                closer_nodes,
                closer_nodes6,
                yield
            );
        }

        return got_peers;
    };

    search_dht_for_nodes(infohash, RESPONSIBLE_TRACKERS_PER_SWARM, query, std::vector<udp::endpoint>(), yield);
}



/*
 * Record a node in the routing table, space permitting. If there is no space,
 * check for node replacement opportunities. If is_verified is not set, ping
 * the target contact before adding it.
 */
void dht::DhtNode::routing_bucket_try_add_node(RoutingBucket* bucket, NodeContact contact, bool is_verified)
{
    /*
     * Check whether the contact is already in the routing table. If so, bump it.
     */
    for (size_t i = 0; i < bucket->nodes.size(); i++) {
        if (bucket->nodes[i].contact == contact) {
            RoutingNode node = bucket->nodes[i];
            node.last_activity = std::chrono::steady_clock::now();
            if (is_verified) {
                node.queries_failed = 0;
                node.questionable_ping_ongoing = false;
            }
            bucket->nodes.erase(bucket->nodes.begin() + i);
            bucket->nodes.push_back(node);
            return;
        }
    }

    /*
     * Remove the contact from the candidate table, if necessary.
     */
    for (size_t i = 0; i < bucket->verified_candidates.size(); i++) {
        if (bucket->verified_candidates[i].contact == contact) {
            bucket->verified_candidates.erase(bucket->verified_candidates.begin() + i);
            break;
        }
    }
    for (size_t i = 0; i < bucket->unverified_candidates.size(); i++) {
        if (bucket->unverified_candidates[i].contact == contact) {
            bucket->unverified_candidates.erase(bucket->unverified_candidates.begin() + i);
            break;
        }
    }
    /*
     * If we get here, the contact is neither in the routing table nor in the
     * candidate table.
     */

    /*
     * If there is space in the bucket, add the node. If it is unverified,
     * ping it instead; on success, the node will be added.
     */
    if (bucket->nodes.size() < RoutingBucket::BUCKET_SIZE) {
        if (is_verified) {
            RoutingNode node;
            node.contact = contact;
            node.last_activity = std::chrono::steady_clock::now();
            node.queries_failed = 0;
            node.questionable_ping_ongoing = false;
            bucket->nodes.push_back(node);
        } else {
            send_ping(contact);
        }
        return;
    }

    /*
     * Check whether there are any bad nodes in the table. If so, replace it,
     * per above.
     */
    for (size_t i = 0; i < bucket->nodes.size(); i++) {
        if (bucket->nodes[i].is_bad()) {
            if (is_verified) {
                bucket->nodes.erase(bucket->nodes.begin() + i);

                RoutingNode node;
                node.contact = contact;
                node.last_activity = std::chrono::steady_clock::now();
                node.queries_failed = 0;
                node.questionable_ping_ongoing = false;
                bucket->nodes.push_back(node);
            } else {
                send_ping(contact);
            }
            return;
        }
    }

    /*
     * Count the number of questionable nodes, and make sure they are all being
     * pinged to check whether they are still good.
     */
    size_t questionable_nodes = 0;
    for (size_t i = 0; i < bucket->nodes.size(); i++) {
        if (bucket->nodes[i].is_questionable()) {
            questionable_nodes++;
            if (!bucket->nodes[i].questionable_ping_ongoing) {
                send_ping(bucket->nodes[i].contact);
                bucket->nodes[i].questionable_ping_ongoing = true;
            }
        }
    }

    /*
     * Add the contact as a candidate.
     */
    RoutingNode candidate;
    candidate.contact = contact;
    candidate.last_activity = std::chrono::steady_clock::now();
    /*
     * Other fields are meaningless for candidates.
     */

    if (is_verified) {
        if (questionable_nodes > 0) {
            bucket->verified_candidates.push_back(candidate);
        }
    } else {
        /*
         * An unverified contact can either replace other unverified contacts,
         * or verified contacts that have become questionable (read: old).
         */
        while (!bucket->verified_candidates.empty() && bucket->verified_candidates[0].is_questionable()) {
            bucket->verified_candidates.pop_front();
        }
        if (bucket->verified_candidates.size() < questionable_nodes) {
            bucket->unverified_candidates.push_back(candidate);
        }
    }
    while (bucket->verified_candidates.size() > questionable_nodes) {
        bucket->verified_candidates.pop_front();
    }
    while (bucket->verified_candidates.size() + bucket->unverified_candidates.size() > questionable_nodes) {
        bucket->unverified_candidates.pop_front();
    }
}

/*
 * Record a failure of a routing table node to respond to a query. If this
 * makes the node bad, try to replace it with a queued candidate.
 */
void dht::DhtNode::routing_bucket_fail_node(RoutingBucket* bucket, NodeContact contact)
{
    /*
     * Find the contact in the routing table.
     */
    size_t node_index;
    bool found = false;
    for (size_t i = 0; i < bucket->nodes.size(); i++) {
        if (bucket->nodes[i].contact == contact) {
            node_index = i;
            found = true;
        }
    }
    if (!found) {
        return;
    }

    bucket->nodes[node_index].queries_failed++;
    if (!bucket->nodes[node_index].is_bad()) {
        if (bucket->nodes[node_index].is_questionable()) {
            bucket->nodes[node_index].questionable_ping_ongoing = true;
            send_ping(contact);
        }
        return;
    }

    /*
     * The node is bad. Try to replace it with one of the queued replacements.
     */
    /*
     * Get rid of outdated candidates.
     */
    while (!bucket->verified_candidates.empty() && bucket->verified_candidates[0].is_questionable()) {
        bucket->verified_candidates.pop_front();
    }
    while (!bucket->unverified_candidates.empty() && bucket->unverified_candidates[0].is_questionable()) {
        bucket->unverified_candidates.pop_front();
    }

    if (!bucket->verified_candidates.empty()) {
        /*
         * If there is a verified candidate available, use it.
         */
        bucket->nodes.erase(bucket->nodes.begin() + node_index);

        RoutingNode node;
        node.contact = bucket->verified_candidates[0].contact;
        node.last_activity = bucket->verified_candidates[0].last_activity;
        node.queries_failed = 0;
        node.questionable_ping_ongoing = false;
        bucket->verified_candidates.pop_front();

        for (size_t i = 0; i < bucket->nodes.size(); i++) {
            if (bucket->nodes[i].last_activity > node.last_activity) {
                bucket->nodes.insert(bucket->nodes.begin() + i, node);
                break;
            }
        }
    } else if (!bucket->unverified_candidates.empty()) {
        /*
         * If there is an unverified candidate available, ping it. The reply
         * handler will replace the bad node.
         */
        NodeContact contact = bucket->unverified_candidates[0].contact;
        bucket->unverified_candidates.pop_front();
        send_ping(contact);
    }

    /*
     * Cleanup superfluous candidates.
     */
    size_t questionable_nodes = 0;
    for (size_t i = 0; i < bucket->nodes.size(); i++) {
        if (bucket->nodes[i].is_questionable()) {
            questionable_nodes++;
        }
    }
    while (bucket->verified_candidates.size() > questionable_nodes) {
        bucket->verified_candidates.pop_front();
    }
    while (bucket->verified_candidates.size() + bucket->unverified_candidates.size() > questionable_nodes) {
        bucket->unverified_candidates.pop_front();
    }
}

bool dht::DhtNode::closer_to(const NodeID& reference, const NodeID& left, const NodeID& right)
{
    for (unsigned int i = 0; i < sizeof(reference.buffer); i++) {
        unsigned char l = left.buffer[i] ^ reference.buffer[i];
        unsigned char r = right.buffer[i] ^ reference.buffer[i];
        if (l < r) {
            return true;
        }
        if (r < l) {
            return false;
        }
    }
    return false;
}

std::string dht::DhtNode::encode_endpoint(udp::endpoint endpoint)
{
    std::string output;
    if (endpoint.address().is_v4()) {
        std::array<unsigned char, 4> ip_bytes = endpoint.address().to_v4().to_bytes();
        output.append((char *)ip_bytes.data(), ip_bytes.size());
    } else {
        std::array<unsigned char, 16> ip_bytes = endpoint.address().to_v6().to_bytes();
        output.append((char *)ip_bytes.data(), ip_bytes.size());
    }
    unsigned char p1 = (endpoint.port() >> 8) & 0xff;
    unsigned char p2 = (endpoint.port() >> 0) & 0xff;
    output += p1;
    output += p2;
    return output;
}

boost::optional<asio::ip::udp::endpoint> dht::DhtNode::decode_endpoint(std::string endpoint)
{
    if (endpoint.size() == 6) {
        std::array<unsigned char, 4> ip_bytes;
        std::copy(endpoint.begin(), endpoint.begin() + ip_bytes.size(), ip_bytes.data());
        uint16_t port = ((uint16_t)(unsigned char)endpoint[4]) << 8
                      | ((uint16_t)(unsigned char)endpoint[5]) << 0;
        return udp::endpoint(ip::address_v4(ip_bytes), port);
    } else if (endpoint.size() == 18) {
        std::array<unsigned char, 16> ip_bytes;
        std::copy(endpoint.begin(), endpoint.begin() + ip_bytes.size(), ip_bytes.data());
        uint16_t port = ((uint16_t)(unsigned char)endpoint[16]) << 8
                      | ((uint16_t)(unsigned char)endpoint[17]) << 0;
        return udp::endpoint(ip::address_v6(ip_bytes), port);
    } else {
        return boost::none;
    }
}

MainlineDht::MainlineDht(asio::io_service& ios):
    _ios(ios)
{
}

MainlineDht::~MainlineDht()
{
}

void MainlineDht::set_interfaces(const std::vector<asio::ip::address>& addresses)
{
    std::set<asio::ip::address> addresses_used;

    for (asio::ip::address address : addresses) {
        addresses_used.insert(address);

        if (!_nodes.count(address)) {
            sys::error_code ec;
            std::unique_ptr<dht::DhtNode> node = std::make_unique<dht::DhtNode>(_ios, address);
            node->start(ec);
            if (!ec) {
                _nodes[address] = std::move(node);
            }
        }
    }

    for (auto it = _nodes.begin(); it != _nodes.end(); ) {
        if (addresses_used.count(it->first)) {
            ++it;
        } else {
            it = _nodes.erase(it);
        }
    }
}


} // bittorrent namespace
} // ouinet namespace<|MERGE_RESOLUTION|>--- conflicted
+++ resolved
@@ -30,16 +30,9 @@
 dht::DhtNode::DhtNode(asio::io_service& ios, ip::address interface_address):
     _ios(ios),
     _interface_address(interface_address),
-<<<<<<< HEAD
-    _socket(ios),
     _initialized(false),
-    _tracker(std::make_unique<Tracker>(_ios)),
-    _rx_buffer(65536, '\0')
-=======
-    _initialized(false)
->>>>>>> 0294396f
-{
-    std::cerr << "DhtNode()" << std::endl;
+    _tracker(std::make_unique<Tracker>(_ios))
+{
 }
 
 void dht::DhtNode::start(sys::error_code& ec)
