#include "dht.h"
#include "udp_multiplexer.h"
#include "code.h"
#include "collect.h"

#include "../or_throw.h"
#include "../util/condition_variable.h"
#include "../util/crypto.h"
#include "../util/wait_condition.h"

#include <boost/asio/buffer.hpp>
#include <boost/asio/steady_timer.hpp>

#include <chrono>
#include <set>

#include <iostream>

namespace ouinet {
namespace bittorrent {

static
boost::asio::mutable_buffers_1 buffer(std::string& s) {
    return boost::asio::buffer(const_cast<char*>(s.data()), s.size());
}

std::string dht::NodeContact::to_string() const
{
    return id.to_hex() + " at " + endpoint.address().to_string() + ":" + std::to_string(endpoint.port());
}


dht::DhtNode::DhtNode(asio::io_service& ios, ip::address interface_address):
    _ios(ios),
    _interface_address(interface_address),
    _initialized(false),
    _tracker(std::make_unique<Tracker>(_ios))
{
}

void dht::DhtNode::start(asio::yield_context yield)
{
    sys::error_code ec;

    udp::socket socket(_ios);

    if (_interface_address.is_v4()) {
        socket.open(udp::v4(), ec);
    } else {
        socket.open(udp::v6(), ec);
    }
    if (ec) {
        return or_throw(yield, ec);
    }

    udp::endpoint endpoint(_interface_address, 0);
    socket.bind(endpoint, ec);
    if (ec) return or_throw(yield, ec);

    _multiplexer = std::make_unique<UdpMultiplexer>(std::move(socket));

    _node_id = NodeID::zero();
    _next_transaction_id = 1;

    asio::spawn(_ios, [this] (asio::yield_context yield) {
        receive_loop(yield);
    });

    bootstrap(yield);
}

<<<<<<< HEAD
std::vector<tcp::endpoint> dht::DhtNode::tracker_get_peers(NodeID infohash, asio::yield_context yield)
=======


void dht::DhtNode::tracker_get_peers(NodeID infohash, std::vector<tcp::endpoint>& peers, asio::yield_context yield)
>>>>>>> cf9c748b
{
    std::map<NodeID, TrackerNode> tracker_reply
        = tracker_search_peers(infohash, yield);

    std::vector<tcp::endpoint> peers;

    for (auto& i : tracker_reply) {
        peers.insert(peers.end(), i.second.peers.begin(), i.second.peers.end());
    }

    return peers;
}

std::vector<tcp::endpoint> dht::DhtNode::tracker_announce(NodeID infohash, boost::optional<int> port, asio::yield_context yield)
{
    std::map<NodeID, TrackerNode> tracker_reply
        = tracker_search_peers(infohash, yield);

    std::vector<tcp::endpoint> peers;

    for (auto& i : tracker_reply) {
        peers.insert(peers.end(), i.second.peers.begin(), i.second.peers.end());
    }

    for (auto& i : tracker_reply) {
        BencodedMap announce_message;
        announce_message["id"] = _node_id.to_bytestring();
        announce_message["info_hash"] = infohash.to_bytestring();
        announce_message["token"] = i.second.announce_token;
        if (port) {
            announce_message["implied_port"] = int64_t(0);
            announce_message["port"] = int64_t(*port);
        } else {
            announce_message["implied_port"] = int64_t(1);
            announce_message["port"] = int64_t(0);
        }

        send_write_query(
            i.second.node_endpoint,
            i.first,
            "announce_peer",
            announce_message
        );
    }
}


boost::optional<BencodedValue> dht::DhtNode::data_get_immutable(const NodeID& key, asio::yield_context yield)
{
    boost::optional<BencodedValue> data;

    auto query = [this, key, &data] (
        udp::endpoint node_endpoint,
        boost::optional<NodeID> node_id,
        std::vector<NodeContact>& closer_nodes,
        std::vector<NodeContact>& closer_nodes6,
        /**
         * Called if the queried node becomes part of the set of closest
         * good nodes seen so far. Only ever invoked if query_node()
         * returned true, and node_id is not empty.
         *
         * @param displaced_node The node that is removed from the closest
         *     set to make room for the queried node, if any.
         */
        std::function<void(
            boost::optional<NodeContact> displaced_node,
            asio::yield_context yield
        )>& on_promote,
        asio::yield_context yield
    ) -> bool {
        /*
         * Once we got our value, we don't need to look any further.
         */
<<<<<<< HEAD
        asio::spawn(_ios, [
            this,
            infohash,
            port,
            node_endpoint = i.second.node_endpoint,
            node_id = i.first,
            announce_token = i.second.announce_token
        ] (asio::yield_context yield) {
            BencodedMap announce_message
                { { "id", _node_id.to_bytestring() }
                , { "info_hash", infohash.to_bytestring() }
                , { "token", announce_token }
                , { "implied_port", port ? uint64_t(0) : uint64_t(1) }
                , { "port", port ? uint64_t(*port) : uint64_t(0) }
                };
=======
        if (data) {
            return false;
        }

        sys::error_code ec;
        boost::optional<BencodedMap> get_arguments = query_get_data(
            key,
            node_endpoint,
            node_id,
            closer_nodes,
            closer_nodes6,
            yield[ec]
        );

        if (!get_arguments) {
            return false;
        }

        if ((*get_arguments).count("v")) {
            BencodedValue value = (*get_arguments)["v"];
            std::string encoded_value = bencoding_encode(value);
            std::array<uint8_t, 20> hash = util::sha1(encoded_value);
            if (hash == key.buffer) {
                data = value;
            }
        }
>>>>>>> cf9c748b

        return true;
    };

<<<<<<< HEAD
                BencodedMap announce_reply = send_query_await_reply(
                    { node_endpoint, node_id },
                    "announce_peer",
                    announce_message,
                    std::chrono::seconds(5),
                    yield[ec]
                );
=======
    search_dht_for_nodes(key, RESPONSIBLE_TRACKERS_PER_SWARM, query, {}, yield);
>>>>>>> cf9c748b

    return data;
}

struct DhtPutDataNode {
    asio::ip::udp::endpoint node_endpoint;
    std::string put_token;
};

NodeID dht::DhtNode::data_put_immutable(const BencodedValue& data, asio::yield_context yield)
{
    NodeID key{ util::sha1(bencoding_encode(data)) };
    std::map<NodeID, DhtPutDataNode> responsible_nodes;

    auto query = [this, key, &responsible_nodes] (
        udp::endpoint node_endpoint,
        boost::optional<NodeID> node_id,
        std::vector<NodeContact>& closer_nodes,
        std::vector<NodeContact>& closer_nodes6,
        /**
         * Called if the queried node becomes part of the set of closest
         * good nodes seen so far. Only ever invoked if query_node()
         * returned true, and node_id is not empty.
         *
         * @param displaced_node The node that is removed from the closest
         *     set to make room for the queried node, if any.
         */
        std::function<void(
            boost::optional<NodeContact> displaced_node,
            asio::yield_context yield
        )>& on_promote,
        asio::yield_context yield
    ) -> bool {
        sys::error_code ec;
        boost::optional<BencodedMap> get_arguments = query_get_data(
            key,
            node_endpoint,
            node_id,
            closer_nodes,
            closer_nodes6,
            yield[ec]
        );

        if (!get_arguments) {
            return false;
        }

        boost::optional<std::string> put_token = (*get_arguments)["token"].as_string();
        if (!put_token) {
            return false;
        }

        DhtPutDataNode data_node;
        data_node.node_endpoint = node_endpoint;
        data_node.put_token = *put_token;

        on_promote = [node_id, data_node = std::move(data_node), &responsible_nodes] (
            boost::optional<NodeContact> displaced_node,
            asio::yield_context yield
        ) {
            assert(node_id);
            if (displaced_node) {
                responsible_nodes.erase(displaced_node->id);
            }
            responsible_nodes[*node_id] = std::move(data_node);
        };

        return true;
    };

    search_dht_for_nodes(key, RESPONSIBLE_TRACKERS_PER_SWARM, query, {}, yield);

    for (auto& i : responsible_nodes) {
        BencodedMap put_message;
        put_message["id"] = _node_id.to_bytestring();
        put_message["v"] = data;
        put_message["token"] = i.second.put_token;

        send_write_query(
            i.second.node_endpoint,
            i.first,
            "put",
            put_message
        );
    }

    return key;
}

static std::string mutable_data_signature_buffer(
    const BencodedValue& data,
    const std::string& salt,
    int64_t sequence_number
) {
    std::string encoded_data = bencoding_encode(data);

    /*
     * Low-level buffer computation is mandated by
     * http://bittorrent.org/beps/bep_0044.html#signature-verification
     *
     * This is a concatenation of three key/value pairs encoded as they are in
     * a BencodedMap, but in a nonstandard way, and as specified not actually
     * implemented using the BencodedMap logic.
     */
    std::string signature_buffer;
    if (!salt.empty()) {
        signature_buffer += "4:salt";
        signature_buffer += std::to_string(salt.size());
        signature_buffer += ":";
        signature_buffer += salt;
    }
    signature_buffer += "3:seqi";
    signature_buffer += std::to_string(sequence_number);
    signature_buffer += "e1:v";
    signature_buffer += encoded_data;
    return signature_buffer;
}

static bool mutable_data_valid_signature(
    BencodedMap get_arguments,
    const util::Ed25519PublicKey& public_key,
    const std::string& salt
) {
    std::array<uint8_t, 32> public_key_buffer = public_key.serialize();
    std::string public_key_string((char*)public_key_buffer.data(), public_key_buffer.size());

    if (get_arguments["k"] != public_key_string) {
        return false;
    }

    boost::optional<int64_t> sequence_number = get_arguments["seq"].as_int();
    if (!sequence_number) {
        return false;
    }

    boost::optional<std::string> signature = get_arguments["sig"].as_string();
    if (!signature) {
        return false;
    }
    if (signature->size() != 64) {
        return false;
    }
    std::array<uint8_t, 64> signature_data;
    std::copy(signature->begin(), signature->end(), signature_data.begin());

    std::string signature_buffer = mutable_data_signature_buffer(
        get_arguments["v"],
        salt,
        *sequence_number
    );
    return public_key.verify(signature_buffer, signature_data);
}

boost::optional<BencodedValue> dht::DhtNode::data_get_mutable(
    const util::Ed25519PublicKey& public_key,
    const std::string& salt,
    asio::yield_context yield
) {
    std::array<uint8_t, 32> public_key_array = public_key.serialize();
    std::string public_key_string((char*)public_key_array.data(), public_key_array.size());
    NodeID target_id{util::sha1(public_key_string + salt)};

    boost::optional<BencodedValue> data;
    boost::optional<int64_t> highest_sequence_number;

    auto query = [
        this,
        target_id,
        salt,
        public_key,
        &data,
        &highest_sequence_number
    ] (
        udp::endpoint node_endpoint,
        boost::optional<NodeID> node_id,
        std::vector<NodeContact>& closer_nodes,
        std::vector<NodeContact>& closer_nodes6,
        /**
         * Called if the queried node becomes part of the set of closest
         * good nodes seen so far. Only ever invoked if query_node()
         * returned true, and node_id is not empty.
         *
         * @param displaced_node The node that is removed from the closest
         *     set to make room for the queried node, if any.
         */
        std::function<void(
            boost::optional<NodeContact> displaced_node,
            asio::yield_context yield
        )>& on_promote,
        asio::yield_context yield
    ) -> bool {
        sys::error_code ec;
        boost::optional<BencodedMap> get_arguments = query_get_data(
            target_id,
            node_endpoint,
            node_id,
            closer_nodes,
            closer_nodes6,
            yield[ec]
        );

        if (!get_arguments) {
            return false;
        }

        if (mutable_data_valid_signature(*get_arguments, public_key, salt)) {
            boost::optional<int64_t> sequence_number = (*get_arguments)["seq"].as_int();
            if (!sequence_number) {
                return false;
            }

            if (!highest_sequence_number || *sequence_number > *highest_sequence_number) {
                highest_sequence_number = *sequence_number;
                data = (*get_arguments)["v"];
            }
        }

        return true;
    };

    search_dht_for_nodes(target_id, RESPONSIBLE_TRACKERS_PER_SWARM, query, {}, yield);

    return data;
}

NodeID dht::DhtNode::data_put_mutable(
    const BencodedValue& data,
    const util::Ed25519PrivateKey& private_key,
    const std::string& salt,
    int64_t sequence_number,
    asio::yield_context yield
) {
    std::string signature_buffer = mutable_data_signature_buffer(data, salt, sequence_number);
    std::array<uint8_t, 64> signature_array = private_key.sign(signature_buffer);
    std::string signature_string((char*)signature_array.data(), signature_array.size());

    util::Ed25519PublicKey public_key(private_key.public_key());
    std::array<uint8_t, 32> public_key_array = public_key.serialize();
    std::string public_key_string((char*)public_key_array.data(), public_key_array.size());
    NodeID target_id{util::sha1(public_key_string + salt)};

    std::map<NodeID, DhtPutDataNode> responsible_nodes;
    std::map<NodeID, DhtPutDataNode> outdated_nodes;

    auto query = [
        this,
        target_id,
        salt,
        public_key,
        sequence_number,
        &responsible_nodes,
        &outdated_nodes
    ] (
        udp::endpoint node_endpoint,
        boost::optional<NodeID> node_id,
        std::vector<NodeContact>& closer_nodes,
        std::vector<NodeContact>& closer_nodes6,
        /**
         * Called if the queried node becomes part of the set of closest
         * good nodes seen so far. Only ever invoked if query_node()
         * returned true, and node_id is not empty.
         *
         * @param displaced_node The node that is removed from the closest
         *     set to make room for the queried node, if any.
         */
        std::function<void(
            boost::optional<NodeContact> displaced_node,
            asio::yield_context yield
        )>& on_promote,
        asio::yield_context yield
    ) -> bool {
        sys::error_code ec;
        boost::optional<BencodedMap> get_arguments = query_get_data(
            target_id,
            node_endpoint,
            node_id,
            closer_nodes,
            closer_nodes6,
            yield[ec]
        );

        if (!get_arguments) {
            return false;
        }

        boost::optional<std::string> put_token = (*get_arguments)["token"].as_string();
        if (!put_token) {
            return false;
        }

        DhtPutDataNode data_node;
        data_node.node_endpoint = node_endpoint;
        data_node.put_token = *put_token;

        if (mutable_data_valid_signature(*get_arguments, public_key, salt)) {
            boost::optional<int64_t> existing_sequence_number = (*get_arguments)["seq"].as_int();
            if (existing_sequence_number && *existing_sequence_number < sequence_number) {
                /*
                 * This node has an old version of this data entry.
                 * Update it even if it is no longer responsible.
                 */
                if (node_id) {
                    outdated_nodes[*node_id] = data_node;
                }
            }
        }

        on_promote = [node_id, data_node = std::move(data_node), &responsible_nodes] (
            boost::optional<NodeContact> displaced_node,
            asio::yield_context yield
        ) {
            assert(node_id);
            if (displaced_node) {
                responsible_nodes.erase(displaced_node->id);
            }
            responsible_nodes[*node_id] = std::move(data_node);
        };

        return true;
    };

    search_dht_for_nodes(target_id, RESPONSIBLE_TRACKERS_PER_SWARM, query, {}, yield);

    for (auto& i : outdated_nodes) {
        if (!responsible_nodes.count(i.first)) {
            responsible_nodes[i.first] = i.second;
        }
    }

<<<<<<< HEAD
    return peers;
=======
    for (auto& i : responsible_nodes) {
        BencodedMap put_message;
        put_message["id"] = _node_id.to_bytestring();
        put_message["k"] = public_key_string;
        put_message["seq"] = sequence_number;
        put_message["sig"] = signature_string;
        put_message["v"] = data;
        put_message["token"] = i.second.put_token;
        if (!salt.empty()) {
            put_message["salt"] = salt;
        }

        send_write_query(
            i.second.node_endpoint,
            i.first,
            "put",
            put_message
        );
    }

    return target_id;
>>>>>>> cf9c748b
}



void dht::DhtNode::receive_loop(asio::yield_context yield)
{
    while (true) {
        sys::error_code ec;

        /*
         * Later versions of boost::asio make it possible to (1) wait for a
         * datagram, (2) find out the size, (3) allocate a buffer, (4) recv
         * the datagram. Unfortunately, boost::asio 1.62 does not support that.
         */
        udp::endpoint sender;

        const boost::string_view packet
            = _multiplexer->receive(sender, yield[ec]);

        if (ec) break;

        // TODO: The bencode parser should only need a string_view.
        boost::optional<BencodedValue> decoded_message
            = bencoding_decode(packet.to_string());

        if (!decoded_message) {
            continue;
        }

        boost::optional<BencodedMap> message_map = decoded_message->as_map();
        if (!message_map) {
            continue;
        }

        if (!message_map->count("y") || !message_map->count("t")) {
            continue;
        }

        boost::optional<std::string> message_type = (*message_map)["y"].as_string();
        boost::optional<std::string> transaction_id = (*message_map)["t"].as_string();
        if (!message_type || !transaction_id) {
            continue;
        }

        if (*message_type == "q") {
            handle_query(sender, *message_map, yield);
        } else if (*message_type == "r" || *message_type == "e") {
            auto it = _active_requests.find(*transaction_id);
            if (it != _active_requests.end() && it->second.destination == sender) {
                it->second.callback(*message_map);
            }
        }
    }
}

std::string dht::DhtNode::new_transaction_string()
{
#if 0 // Useful for debugging
    std::stringstream ss;
    ss << _next_transaction_id++;
    return ss.str();
#else
    uint32_t transaction_id = _next_transaction_id++;

    if (transaction_id == 0) {
        return std::string(1 /* count */, '\0');
    }

    std::string ret;

    while (transaction_id) {
        unsigned char c = transaction_id & 0xff;
        transaction_id = transaction_id >> 8;
        ret += c;
    }

    return ret;
#endif
}

void dht::DhtNode::send_query( udp::endpoint destination
                             , std::string transaction
                             , std::string query_type
                             , BencodedMap query_arguments
                             , asio::yield_context yield)
{
    std::string message
        = bencoding_encode(BencodedMap { { "y", "q" }
                                       , { "q", std::move(query_type) }
                                       , { "a", std::move(query_arguments) }
                                       // TODO: version string
                                       , { "t", std::move(transaction) }
                                       });

    _multiplexer->send(buffer(message), destination, yield);
}

/*
 * Send a query message to a destination, and wait for either a reply, an error
 * reply, or a timeout.
 *
 * If destination_id is set, update the routing table in accordance with
 * whether a successful reply was received.
 */
BencodedMap dht::DhtNode::send_query_await_reply(
    Contact dst,
    const std::string& query_type,
    const BencodedMap& query_arguments,
    asio::steady_timer::duration timeout,
    asio::yield_context yield
) {
    BencodedMap response; // Return value

    ConditionVariable reply_and_timeout_condition(_ios);
    boost::optional<sys::error_code> first_error_code;

    asio::steady_timer timeout_timer(_ios);
    timeout_timer.expires_from_now(timeout);
    timeout_timer.async_wait([&] (const sys::error_code&) {
        if (!first_error_code) {
            first_error_code = asio::error::timed_out;
        }
        reply_and_timeout_condition.notify();
    });

    std::string transaction = new_transaction_string();

    _active_requests[transaction]
        = { dst.endpoint
          , [&] (const BencodedMap& response_) {
                if (first_error_code) return;
                first_error_code = sys::error_code(); // success;
                response = response_;
                timeout_timer.cancel();
            }
          };

    sys::error_code ec;

    send_query( dst.endpoint
              , transaction
              , std::move(query_type)
              , std::move(query_arguments)
              , yield[ec]);

    if (ec) {
        first_error_code = ec;
        timeout_timer.cancel();
    }

    reply_and_timeout_condition.wait(yield);
    _active_requests.erase(transaction);

    if (dst.id) {
        NodeContact contact{ .id = *dst.id, .endpoint = dst.endpoint };

        if (*first_error_code || response["y"] != "r") {
            /*
             * Record the failure in the routing table.
             */
            dht::RoutingBucket* routing_bucket = _routing_table->find_bucket(*dst.id, false);
            routing_bucket_fail_node(routing_bucket, contact);
        } else {
            /*
             * Add the node to the routing table, subject to space limitations.
             */
            dht::RoutingBucket* routing_bucket = _routing_table->find_bucket(*dst.id, true);
            routing_bucket_try_add_node(routing_bucket, contact, true);
        }
    }

    return or_throw(yield, *first_error_code, std::move(response));
}

void dht::DhtNode::handle_query( udp::endpoint sender
                               , BencodedMap query
                               , asio::yield_context yield)
{
    assert(query["y"] == "q");

    boost::optional<std::string> transaction_ = query["t"].as_string();

    if (!transaction_) { return; }

    std::string transaction = *transaction_;

    auto send_error = [&] (int code, std::string description) {
        BencodedMap message;
        message["y"] = "e";
        message["t"] = transaction;
        message["e"] = BencodedList{code, description};
        std::string message_string = bencoding_encode(message);

        sys::error_code ec; // Ignored
        _multiplexer->send(buffer(message_string), sender, yield[ec]);
    };

    auto send_reply = [&] (BencodedMap reply) {
        reply["id"] = _node_id.to_bytestring();

        BencodedMap message;
        message["y"] = "r";
        message["t"] = transaction;
        message["r"] = reply;
        std::string message_string = bencoding_encode(message);

        sys::error_code ec; // Ignored
        _multiplexer->send(buffer(message_string), sender, yield[ec]);
    };

    if (!query["q"].is_string()) {
        send_error(203, "Missing field 'q'");
        return;
    }
    std::string query_type = *query["q"].as_string();

    if (!query["a"].is_map()) {
        send_error(203, "Missing field 'a'");
        return;
    }
    BencodedMap arguments = *query["a"].as_map();

    boost::optional<std::string> sender_id = arguments["id"].as_string();
    if (!sender_id) {
        send_error(203, "Missing argument 'id'");
        return;
    }
    if (sender_id->size() != 20) {
        send_error(203, "Malformed argument 'id'");
        return;
    }
    NodeContact contact;
    contact.id = NodeID::from_bytestring(*sender_id);
    contact.endpoint = sender;

    /*
     * Per BEP 43, if the query contains a read-only flag, do not consider the
     * sender for any routing purposes.
     */
    boost::optional<int64_t> read_only_flag = arguments["ro"].as_int();
    if (!read_only_flag || *read_only_flag != 1) {
        /*
        * Add the sender to the routing table.
        */
        dht::RoutingBucket* routing_bucket = _routing_table->find_bucket(contact.id, true);
        routing_bucket_try_add_node(routing_bucket, contact, false);
    }

    if (query_type == "ping") {
        BencodedMap reply;
        send_reply(reply);
        return;
    } else if (query_type == "find_node") {
        boost::optional<std::string> target_id_ = arguments["target"].as_string();
        if (!target_id_) {
            send_error(203, "Missing argument 'target'");
            return;
        }
        if (target_id_->size() != 20) {
            send_error(203, "Malformed argument 'target'");
            return;
        }
        NodeID target_id = NodeID::from_bytestring(*target_id_);

        BencodedMap reply;

        std::vector<dht::NodeContact> contacts
            = _routing_table->find_closest_routing_nodes(target_id, RoutingBucket::BUCKET_SIZE);
        std::string nodes;
        if (!contacts.empty() && contacts[0].id == target_id) {
            nodes += contacts[0].id.to_bytestring();
            nodes += encode_endpoint(contacts[0].endpoint);
        } else {
            for (auto& contact : contacts) {
                nodes += contact.id.to_bytestring();
                nodes += encode_endpoint(contact.endpoint);
            }
        }
        if (_interface_address.is_v4()) {
            reply["nodes"] = nodes;
        } else {
            reply["nodes6"] = nodes;
        }

        send_reply(reply);
        return;
    } else if (query_type == "get_peers") {
        boost::optional<std::string> infohash_ = arguments["info_hash"].as_string();
        if (!infohash_) {
            send_error(203, "Missing argument 'info_hash'");
            return;
        }
        if (infohash_->size() != 20) {
            send_error(203, "Malformed argument 'info_hash'");
            return;
        }
        NodeID infohash = NodeID::from_bytestring(*infohash_);

        BencodedMap reply;

        std::vector<dht::NodeContact> contacts
            = _routing_table->find_closest_routing_nodes(infohash, RoutingBucket::BUCKET_SIZE);
        std::string nodes;
        for (auto& contact : contacts) {
            nodes += contact.id.to_bytestring();
            nodes += encode_endpoint(contact.endpoint);
        }
        if (_interface_address.is_v4()) {
            reply["nodes"] = nodes;
        } else {
            reply["nodes6"] = nodes;
        }

        /*
         * 50 peers will comfortably fit in a single UDP packet even in the
         * worst case.
         */
        const int NUM_PEERS = 50;
        std::vector<tcp::endpoint> peers = _tracker->list_peers(infohash, NUM_PEERS);
        if (!peers.empty()) {
            BencodedList peer_list;
            for (auto& peer : peers) {
                peer_list.push_back(encode_endpoint(peer));
            }
            reply["values"] = peer_list;
        }

        send_reply(reply);
        return;
    } else if (query_type == "announce_peer") {
        boost::optional<std::string> infohash_ = arguments["info_hash"].as_string();
        if (!infohash_) {
            send_error(203, "Missing argument 'info_hash'");
            return;
        }
        if (infohash_->size() != 20) {
            send_error(203, "Malformed argument 'info_hash'");
            return;
        }
        NodeID infohash = NodeID::from_bytestring(*infohash_);

        boost::optional<std::string> token_ = arguments["token"].as_string();
        if (!token_) {
            send_error(203, "Missing argument 'token'");
            return;
        }
        std::string token = *token_;
        boost::optional<int64_t> port_ = arguments["port"].as_int();
        if (!port_) {
            send_error(203, "Missing argument 'port'");
            return;
        }
        boost::optional<int64_t> implied_port_ = arguments["implied_port"].as_int();
        int effective_port;
        if (implied_port_ && *implied_port_ == 1) {
            effective_port = sender.port();
        } else {
            effective_port = *port_;
        }

        /*
         * Reject announce_peer requests for which there are more than enough
         * better responsible known nodes.
         *
         * TODO: This can be done in a more efficient way once the routing
         * table code stabilizes.
         */
        {
            bool contains_self = false;
            std::vector<NodeContact> closer_nodes = _routing_table->find_closest_routing_nodes(infohash, RESPONSIBLE_TRACKERS_PER_SWARM * 4);
            for (auto& i : closer_nodes) {
                if (closer_to(infohash, _node_id, i.id)) {
                    contains_self = true;
                }
            }
            if (!contains_self) {
                send_error(201, "This torrent is not my responsibility");
                return;
            }
        }

        if (!_tracker->verify_token(sender.address(), token)) {
            send_error(203, "Incorrect announce token");
            return;
        }

        _tracker->add_peer(infohash, tcp::endpoint(sender.address(), effective_port));

        BencodedMap reply;
        send_reply(reply);
        return;
    } else {
        send_error(204, "Query type not implemented");
        return;
    }
}


static
asio::ip::udp::endpoint resolve( asio::io_context& ioc
                               , const std::string& addr
                               , const std::string& port
                               , asio::yield_context yield)
{
    using asio::ip::udp;

    sys::error_code ec;

    udp::resolver::query bootstrap_query(addr, port);
    udp::resolver bootstrap_resolver(ioc);
    udp::resolver::iterator it = bootstrap_resolver.async_resolve(bootstrap_query, yield[ec]);

    if (ec) return or_throw<udp::endpoint>(yield, ec);

    while (it != udp::resolver::iterator()) {
        return it->endpoint();
    }

    return or_throw<udp::endpoint>(yield, asio::error::not_found);
}

void dht::DhtNode::bootstrap(asio::yield_context yield)
{
    sys::error_code ec;

    // Other servers include router.utorrent.com:6881 and dht.transmissionbt.com:6881
    auto bootstrap_ep = resolve(_ios, "router.bittorrent.com", "6881", yield[ec]);

    if (ec) {
        std::cout << "Unable to resolve bootstrap server, giving up\n";
        return;
    }

    BencodedMap initial_ping_message;
    initial_ping_message["id"] = _node_id.to_bytestring();

    BencodedMap initial_ping_reply = send_query_await_reply(
        { bootstrap_ep, boost::none },
        "ping",
        initial_ping_message,
        std::chrono::seconds(15),
        yield[ec]
    );
    if (ec) {
        std::cout << "Bootstrap server does not reply, giving up\n";
        return;
    }

    boost::optional<std::string> my_ip = initial_ping_reply["ip"].as_string();
    if (!my_ip) {
        std::cout << "Unexpected bootstrap server reply, giving up\n";
        return;
    }
    boost::optional<asio::ip::udp::endpoint> my_endpoint = decode_endpoint(*my_ip);
    if (!my_endpoint) {
        std::cout << "Unexpected bootstrap server reply, giving up\n";
        return;
    }

    _node_id = NodeID::generate(my_endpoint->address());
    _routing_table = std::make_unique<RoutingTable>(_node_id);

    /*
     * TODO: Make bootstrap node handling and ID determination more reliable.
     *
     * Ideally, this process should start a coroutine that continuously tries
     * to keep a list of hardcoded bootstrap servers up to date, resolving and
     * pinging them; and the find_node procedure can then use these endpoints
     * as additional start points for any node searches.
     *
     * There also needs to be vastly more retrying and fallbacks here.
     */

    _bootstrap_endpoints.push_back(bootstrap_ep);
    /*
     * Lookup our own ID, constructing a basic path to ourselves.
     */
    find_closest_nodes(_node_id, yield);

    /*
     * For each bucket in the routing table, lookup a random ID in that range.
     * This ensures that every node that should route to us, knows about us.
     */
    refresh_routing_table(yield);

    _initialized = true;
}


void dht::DhtNode::refresh_routing_table(asio::yield_context yield)
{
    WaitCondition wc(_ios);

    _routing_table->for_each_bucket(
        [&] (const NodeID::Range& range, RoutingBucket& bucket) {
            spawn(_ios, [this, range, lock = wc.lock()]
                        (asio::yield_context yield) {
                            find_closest_nodes(range.random_id(), yield);
                        });
        });

    wc.wait(yield);
}

template<class Evaluate>
void dht::DhtNode::collect( const NodeID& target_id
                          , size_t max_nodes
                          , Evaluate&& evaluate
                          , asio::yield_context yield) const
{
    // (Note: can't use lambda because we need default constructibility now)
    struct Compare {
        NodeID target_id;

        // Bootstrap nodes (those with id == boost::none) shall be ordered
        // last.
        bool operator()(const Contact& l, const Contact& r) const {
            if (!l.id && !r.id) return l.endpoint < r.endpoint;
            if ( l.id && !r.id) return true;
            if (!l.id &&  r.id) return false;
            return closer_to(target_id, *l.id, *r.id);
        }
    };

    using CandidateSet = std::set<Contact, Compare>;

    CandidateSet seed_candidates(Compare{target_id});

    std::set<udp::endpoint> added_endpoints;

    for (auto& contact : _routing_table->find_closest_routing_nodes(target_id, max_nodes)) {
        seed_candidates.insert({ contact.endpoint, contact.id });
        added_endpoints.insert(contact.endpoint);
    }

    for (auto ep : _bootstrap_endpoints) {
        if (added_endpoints.count(ep) != 0) continue;
        seed_candidates.insert({ ep, boost::none });
    }

    ::ouinet::bittorrent::collect( _ios
                                 , std::move(seed_candidates)
                                 , std::forward<Evaluate>(evaluate)
                                 , yield);
}

std::vector<dht::NodeContact> dht::DhtNode::find_closest_nodes(
    NodeID target_id,
    asio::yield_context yield
) {
    std::set<NodeContact> output_set;

    using Candidates = std::deque<Contact>;

    const size_t max_nodes = 8;

    collect(target_id, max_nodes, [&]( const Contact& candidate
                                     , asio::yield_context yield
                                     ) -> boost::optional<Candidates>
        {
            if (output_set.size() >= max_nodes) {
                return boost::none;
            }

            sys::error_code ec;

            std::vector<NodeContact> result_nodes;
            std::vector<NodeContact> result_nodes6;

            bool accepted = query_find_node( target_id
                                           , candidate
                                           , result_nodes
                                           , result_nodes6
                                           , yield[ec]);

            if (ec) {
                return Candidates{};
            }

            if (accepted && candidate.id) {
                output_set.insert(NodeContact{ *candidate.id, candidate.endpoint });
            }

            auto& contacts = _interface_address.is_v4()
                           ? result_nodes
                           : result_nodes6;

            Candidates ret;

            for (const NodeContact& contact : contacts) {
                ret.push_back({ contact.endpoint, contact.id });
            }

            return ret;
        }
        , yield);

    return { output_set.begin()
           , std::next( output_set.begin()
                      , std::min(output_set.size(), max_nodes))};
}

void dht::DhtNode::send_ping(NodeContact contact)
{
    // It is currently expected that this function returns immediately, due to
    // that we need to spawn an unlimited number of coroutines.  Perhaps it
    // would be better if functions using this send_ping function would only
    // spawn a limited number of coroutines and use only that.
    asio::spawn(_ios, [&, c = std::move(contact)]
                      (asio::yield_context yield) {
        sys::error_code ec;

        // Note that even though we're not explicitly using the reply here,
        // it's still being used internally by the `send_query_await_reply`
        // function to update validity of the contact inside the routing table.
        send_query_await_reply( { contact.endpoint, contact.id }
                              , "ping"
                              , BencodedMap{{ "id", _node_id.to_bytestring() }}
                              , std::chrono::seconds(2)
                              , yield[ec]);
    });
}

/*
 * Send a query that writes data to the DHT. Repeat up to 5 times until we
 * get a positive response. Return immediately without waiting for results.
 */
void dht::DhtNode::send_write_query(
    udp::endpoint destination,
    NodeID destination_id,
    const std::string& query_type,
    const BencodedMap& query_arguments
) {
    asio::spawn(_ios, [=] (asio::yield_context yield) {
        /*
         * Retry the write message a couple of times.
         */
        const int TRIES = 5;
        for (int i = 0; i < TRIES; i++) {
            sys::error_code ec;

            BencodedMap write_reply = send_query_await_reply(
                destination,
                destination_id,
                query_type,
                query_arguments,
                std::chrono::seconds(5),
                yield[ec]
            );

            if (!ec) {
                break;
            }
        }
    });
}

/**
 * Send a find_node query to a target node, and parse the reply.
 * @return True when received a valid response, false otherwise.
 */
// http://bittorrent.org/beps/bep_0005.html#find-node
bool dht::DhtNode::query_find_node(
    NodeID target_id,
    Contact node,
    std::vector<NodeContact>& closer_nodes,
    std::vector<NodeContact>& closer_nodes6,
    asio::yield_context yield
) {
    sys::error_code ec;

    BencodedMap find_node_reply = send_query_await_reply(
        node,
        "find_node",
        BencodedMap { { "id", _node_id.to_bytestring() }
                    , { "target", target_id.to_bytestring() } },
        std::chrono::seconds(2),
        yield[ec]
    );

    if (ec) {
        return false;
    }

    if (find_node_reply["y"] != "r") return false;

    boost::optional<BencodedMap> arguments = find_node_reply["r"].as_map();
    if (!arguments) {
        return false;
    }

    boost::optional<std::string> nodes  = (*arguments)["nodes"].as_string();
    boost::optional<std::string> nodes6 = (*arguments)["nodes6"].as_string();

    if (nodes) {
        if (!decode_contacts_v4(*nodes,  closer_nodes)) {
            return false;
        }
    }

    if (nodes6) {
        if (!decode_contacts_v6(*nodes6, closer_nodes6)) {
            return false;
        }
    }

    return (_interface_address.is_v4() && !closer_nodes .empty())
        || (_interface_address.is_v6() && !closer_nodes6.empty());
}

<<<<<<< HEAD
// http://bittorrent.org/beps/bep_0005.html#get-peers
boost::optional<dht::DhtNode::TrackerNode>
dht::DhtNode::query_get_peers( NodeID infohash
                             , Contact node
                             , std::vector<NodeContact>& closer_nodes
                             , std::vector<NodeContact>& closer_nodes6
                             , asio::yield_context yield)
{
    sys::error_code ec;

    BencodedMap get_peers_reply = send_query_await_reply(
        node,
        "get_peers",
        BencodedMap { { "id", _node_id.to_bytestring() }
                    , { "info_hash", infohash.to_bytestring() } },
=======
boost::optional<BencodedMap> dht::DhtNode::query_get_data(
    NodeID key,
    udp::endpoint node_endpoint,
    boost::optional<NodeID> node_id,
    std::vector<NodeContact>& closer_nodes,
    std::vector<NodeContact>& closer_nodes6,
    asio::yield_context yield
) {
    sys::error_code ec;

    BencodedMap get_reply = send_query_await_reply(
        node_endpoint,
        node_id,
        "get",
        BencodedMap { { "id", _node_id.to_bytestring() }
                    , { "target", key.to_bytestring() } },
>>>>>>> cf9c748b
        std::chrono::seconds(2),
        yield[ec]
    );

    if (ec) {
<<<<<<< HEAD
        return or_throw(yield, ec, boost::none);
    }

    if (get_peers_reply["y"] != "r") {
        return boost::none;
    }

    boost::optional<BencodedMap> get_peers_arguments = get_peers_reply["r"].as_map();
    if (!get_peers_arguments) {
        return boost::none;
    }

    boost::optional<BencodedList> encoded_peers = (*get_peers_arguments)["values"].as_list();
    boost::optional<std::string> announce_token = (*get_peers_arguments)["token"].as_string();

    boost::optional<TrackerNode> tracker;

    if (encoded_peers && announce_token) {
        tracker = TrackerNode {
            .node_endpoint = node.endpoint,
            .peers = {},
            .announce_token = *announce_token
        };

        for (auto& peer : *encoded_peers) {
            boost::optional<std::string> peer_string = peer.as_string();
            if (!peer_string) continue;

            boost::optional<udp::endpoint> endpoint = decode_endpoint(*peer_string);
            if (!endpoint) continue;

            tracker->peers.push_back({endpoint->address(), endpoint->port()});
        }
    }

    boost::optional<std::string> nodes  = (*get_peers_arguments)["nodes"].as_string();
    boost::optional<std::string> nodes6 = (*get_peers_arguments)["nodes6"].as_string();

    if (nodes) {
        if (!decode_contacts_v4(*nodes,  closer_nodes))
            return or_throw(yield, asio::error::invalid_argument, boost::none);
    }

    if (nodes6) {
        if (!decode_contacts_v6(*nodes6, closer_nodes6))
            return or_throw(yield, asio::error::invalid_argument, boost::none);
    }

    return tracker;
=======
        /*
         * Ideally, nodes that do not implement BEP 44 would reply to this
         * query with a "not implemented" error. But in practice, most do not
         * reply at all. If such nodes make up the entire routing table (as is
         * often the case), the lookup might fail entirely. But doing an entire
         * search through nodes without BEP 44 support slows things down quite
         * a lot. Hm.
         *
         * TODO: Perhaps using a separate routing table for BEP 44 nodes would
         * improve things here?
         */
        query_find_node(
            key,
            node_endpoint,
            node_id,
            closer_nodes,
            closer_nodes6,
            yield[ec]
        );
        return boost::none;
    }

    if (get_reply["y"] != "r") {
        /*
         * This is probably a node that does not implement BEP 44.
         * Query it using find_node instead. Ignore errors and hope for
         * the best; we are just trying to find some closer nodes here.
         */
        query_find_node(
            key,
            node_endpoint,
            node_id,
            closer_nodes,
            closer_nodes6,
            yield[ec]
        );
        return boost::none;
    }

    boost::optional<BencodedMap> get_arguments = get_reply["r"].as_map();
    if (!get_arguments) {
        return boost::none;
    }

    boost::optional<std::string> nodes  = (*get_arguments)["nodes"].as_string();
    boost::optional<std::string> nodes6 = (*get_arguments)["nodes6"].as_string();

    if (nodes) {
        if (!decode_contacts_v4(*nodes,  closer_nodes)) {
            return boost::none;
        }
    }

    if (nodes6) {
        if (!decode_contacts_v6(*nodes6, closer_nodes6)) {
            return boost::none;
        }
    }

    return *get_arguments;
>>>>>>> cf9c748b
}

/**
 * Perform a get_peers search. Returns the peers found, as well as necessary
 * data to later perform an announce operation.
 */
std::map<NodeID, dht::DhtNode::TrackerNode>
dht::DhtNode::tracker_search_peers(
    NodeID infohash,
    asio::yield_context yield
) {
    std::map<NodeID, TrackerNode> tracker_reply;

    using Candidates = std::deque<Contact>;

    const size_t max_nodes = RESPONSIBLE_TRACKERS_PER_SWARM;

    collect(infohash, max_nodes, [&]( const Contact& candidate
                                    , asio::yield_context yield
                                    ) -> boost::optional<Candidates>
        {
            if (tracker_reply.size() >= max_nodes) {
                return boost::none;
            }

            sys::error_code ec;

            std::vector<NodeContact> result_nodes;
            std::vector<NodeContact> result_nodes6;

<<<<<<< HEAD
            auto opt_tracker = query_get_peers( infohash
                                              , candidate
                                              , result_nodes
                                              , result_nodes6
                                              , yield[ec]);

            if (ec) {
                return Candidates{};
            }

            if (opt_tracker && candidate.id) {
                tracker_reply.insert({ *candidate.id , std::move(*opt_tracker) });
            }
=======
        if (nodes) {
            if (!decode_contacts_v4(*nodes,  closer_nodes)) {
                return false;
            }
        }

        if (nodes6) {
            if (!decode_contacts_v6(*nodes6, closer_nodes6)) {
                return false;
            }
        }
>>>>>>> cf9c748b

            auto* contacts = _interface_address.is_v4()
                           ? &result_nodes
                           : &result_nodes6;

            if (contacts->empty()) {
                // XXX: Is this necessary? I.e. if the candidate knew, wouldn't
                // it have replied in the get_peers message in the first place?
                query_find_node( infohash
                               , candidate
                               , result_nodes
                               , result_nodes6
                               , yield[ec]);

                contacts = _interface_address.is_v4()
                         ? &result_nodes
                         : &result_nodes6;
            }

            Candidates ret;

            for (const NodeContact& contact : *contacts) {
                ret.push_back({ contact.endpoint, contact.id });
            }

            return ret;
        }
        , yield);

    tracker_reply.erase( std::next(tracker_reply.begin()
                                  , std::min(tracker_reply.size(), max_nodes))
                       , tracker_reply.end());

    return tracker_reply;
}



/*
 * Record a node in the routing table, space permitting. If there is no space,
 * check for node replacement opportunities. If is_verified is not set, ping
 * the target contact before adding it.
 */
void dht::DhtNode::routing_bucket_try_add_node( RoutingBucket* bucket
                                              , NodeContact contact
                                              , bool is_verified)
{
    /*
     * Check whether the contact is already in the routing table. If so, bump it.
     */
    for (size_t i = 0; i < bucket->nodes.size(); i++) {
        if (bucket->nodes[i].contact == contact) {
            RoutingNode node = bucket->nodes[i];
            node.last_activity = std::chrono::steady_clock::now();
            if (is_verified) {
                node.queries_failed = 0;
                node.questionable_ping_ongoing = false;
            }
            bucket->nodes.erase(bucket->nodes.begin() + i);
            bucket->nodes.push_back(node);
            return;
        }
    }

    /*
     * Remove the contact from the candidate table, if necessary.
     */
    for (size_t i = 0; i < bucket->verified_candidates.size(); i++) {
        if (bucket->verified_candidates[i].contact == contact) {
            bucket->verified_candidates.erase(bucket->verified_candidates.begin() + i);
            break;
        }
    }
    for (size_t i = 0; i < bucket->unverified_candidates.size(); i++) {
        if (bucket->unverified_candidates[i].contact == contact) {
            bucket->unverified_candidates.erase(bucket->unverified_candidates.begin() + i);
            break;
        }
    }
    /*
     * If we get here, the contact is neither in the routing table nor in the
     * candidate table.
     */

    /*
     * If there is space in the bucket, add the node. If it is unverified,
     * ping it instead; on success, the node will be added.
     */
    if (bucket->nodes.size() < RoutingBucket::BUCKET_SIZE) {
        if (is_verified) {
            RoutingNode node;
            node.contact = contact;
            node.last_activity = std::chrono::steady_clock::now();
            node.queries_failed = 0;
            node.questionable_ping_ongoing = false;
            bucket->nodes.push_back(node);
        } else {
            send_ping(contact);
        }
        return;
    }

    /*
     * Check whether there are any bad nodes in the table. If so, replace it,
     * per above.
     */
    for (size_t i = 0; i < bucket->nodes.size(); i++) {
        if (bucket->nodes[i].is_bad()) {
            if (is_verified) {
                bucket->nodes.erase(bucket->nodes.begin() + i);

                RoutingNode node;
                node.contact = contact;
                node.last_activity = std::chrono::steady_clock::now();
                node.queries_failed = 0;
                node.questionable_ping_ongoing = false;
                bucket->nodes.push_back(node);
            } else {
                send_ping(contact);
            }
            return;
        }
    }

    /*
     * Count the number of questionable nodes, and make sure they are all being
     * pinged to check whether they are still good.
     */
    size_t questionable_nodes = 0;
    for (size_t i = 0; i < bucket->nodes.size(); i++) {
        if (bucket->nodes[i].is_questionable()) {
            questionable_nodes++;
            if (!bucket->nodes[i].questionable_ping_ongoing) {
                send_ping(bucket->nodes[i].contact);
                bucket->nodes[i].questionable_ping_ongoing = true;
            }
        }
    }

    /*
     * Add the contact as a candidate.
     */
    RoutingNode candidate;
    candidate.contact = contact;
    candidate.last_activity = std::chrono::steady_clock::now();
    /*
     * Other fields are meaningless for candidates.
     */

    if (is_verified) {
        if (questionable_nodes > 0) {
            bucket->verified_candidates.push_back(candidate);
        }
    } else {
        /*
         * An unverified contact can either replace other unverified contacts,
         * or verified contacts that have become questionable (read: old).
         */
        while (!bucket->verified_candidates.empty() && bucket->verified_candidates[0].is_questionable()) {
            bucket->verified_candidates.pop_front();
        }
        if (bucket->verified_candidates.size() < questionable_nodes) {
            bucket->unverified_candidates.push_back(candidate);
        }
    }
    while (bucket->verified_candidates.size() > questionable_nodes) {
        bucket->verified_candidates.pop_front();
    }
    while (bucket->verified_candidates.size() + bucket->unverified_candidates.size() > questionable_nodes) {
        bucket->unverified_candidates.pop_front();
    }
}

/*
 * Record a failure of a routing table node to respond to a query. If this
 * makes the node bad, try to replace it with a queued candidate.
 */
void dht::DhtNode::routing_bucket_fail_node( RoutingBucket* bucket
                                           , NodeContact contact)
{
    /*
     * Find the contact in the routing table.
     */
    size_t node_index;
    bool found = false;
    for (size_t i = 0; i < bucket->nodes.size(); i++) {
        if (bucket->nodes[i].contact == contact) {
            node_index = i;
            found = true;
        }
    }
    if (!found) {
        return;
    }

    bucket->nodes[node_index].queries_failed++;
    if (!bucket->nodes[node_index].is_bad()) {
        if (bucket->nodes[node_index].is_questionable()) {
            bucket->nodes[node_index].questionable_ping_ongoing = true;
            send_ping(contact);
        }
        return;
    }

    /*
     * The node is bad. Try to replace it with one of the queued replacements.
     */
    /*
     * Get rid of outdated candidates.
     */
    while (!bucket->verified_candidates.empty() && bucket->verified_candidates[0].is_questionable()) {
        bucket->verified_candidates.pop_front();
    }
    while (!bucket->unverified_candidates.empty() && bucket->unverified_candidates[0].is_questionable()) {
        bucket->unverified_candidates.pop_front();
    }

    if (!bucket->verified_candidates.empty()) {
        /*
         * If there is a verified candidate available, use it.
         */
        bucket->nodes.erase(bucket->nodes.begin() + node_index);

        RoutingNode node;
        node.contact = bucket->verified_candidates[0].contact;
        node.last_activity = bucket->verified_candidates[0].last_activity;
        node.queries_failed = 0;
        node.questionable_ping_ongoing = false;
        bucket->verified_candidates.pop_front();

        for (size_t i = 0; i < bucket->nodes.size(); i++) {
            if (bucket->nodes[i].last_activity > node.last_activity) {
                bucket->nodes.insert(bucket->nodes.begin() + i, node);
                break;
            }
        }
    } else if (!bucket->unverified_candidates.empty()) {
        /*
         * If there is an unverified candidate available, ping it. The reply
         * handler will replace the bad node.
         */
        NodeContact contact = bucket->unverified_candidates[0].contact;
        bucket->unverified_candidates.pop_front();
        send_ping(contact);
    }

    /*
     * Cleanup superfluous candidates.
     */
    size_t questionable_nodes = 0;
    for (size_t i = 0; i < bucket->nodes.size(); i++) {
        if (bucket->nodes[i].is_questionable()) {
            questionable_nodes++;
        }
    }
    while (bucket->verified_candidates.size() > questionable_nodes) {
        bucket->verified_candidates.pop_front();
    }
    while (bucket->verified_candidates.size() + bucket->unverified_candidates.size() > questionable_nodes) {
        bucket->unverified_candidates.pop_front();
    }
}

bool dht::DhtNode::closer_to(const NodeID& reference, const NodeID& left, const NodeID& right)
{
    for (unsigned int i = 0; i < sizeof(reference.buffer); i++) {
        unsigned char l = left.buffer[i] ^ reference.buffer[i];
        unsigned char r = right.buffer[i] ^ reference.buffer[i];
        if (l < r) {
            return true;
        }
        if (r < l) {
            return false;
        }
    }
    return false;
}

MainlineDht::MainlineDht(asio::io_service& ios):
    _ios(ios)
{
}

MainlineDht::~MainlineDht()
{
}

std::vector<tcp::endpoint> MainlineDht::tracker_get_peers( NodeID infohash
                                                         , asio::yield_context yield)
{
    WaitCondition wc(_ios);

    std::vector<tcp::endpoint> retval;

    for (auto& node : _nodes) {
        asio::spawn(_ios, [&, lock = wc.lock()] (asio::yield_context yield) {
                sys::error_code ec;
                auto trackers = node.second->tracker_get_peers(infohash, yield[ec]);
                if (ec) return;
                retval.insert(retval.end(), trackers.begin(), trackers.end());
            });
    }

    wc.wait(yield);
    return retval;
}

void MainlineDht::set_interfaces( const std::vector<asio::ip::address>& addresses
                                , asio::yield_context yield)
{
    WaitCondition wc(_ios);

    std::set<asio::ip::address> addresses_used;

    for (asio::ip::address address : addresses) {
        addresses_used.insert(address);

        if (!_nodes.count(address)) {
            auto node = std::make_unique<dht::DhtNode>(_ios, address);

            asio::spawn(_ios, [&, n = std::move(node), lock = wc.lock()]
                              (asio::yield_context yield) mutable {
                sys::error_code ec;
                n->start(yield[ec]);
                if (!ec) _nodes[address] = std::move(n);
            });
        }
    }

    wc.wait(yield);

    for (auto it = _nodes.begin(); it != _nodes.end(); ) {
        if (addresses_used.count(it->first)) {
            ++it;
        } else {
            it = _nodes.erase(it);
        }
    }
}


} // bittorrent namespace
} // ouinet namespace<|MERGE_RESOLUTION|>--- conflicted
+++ resolved
@@ -18,6 +18,8 @@
 
 namespace ouinet {
 namespace bittorrent {
+
+using dht::NodeContact;
 
 static
 boost::asio::mutable_buffers_1 buffer(std::string& s) {
@@ -69,13 +71,7 @@
     bootstrap(yield);
 }
 
-<<<<<<< HEAD
 std::vector<tcp::endpoint> dht::DhtNode::tracker_get_peers(NodeID infohash, asio::yield_context yield)
-=======
-
-
-void dht::DhtNode::tracker_get_peers(NodeID infohash, std::vector<tcp::endpoint>& peers, asio::yield_context yield)
->>>>>>> cf9c748b
 {
     std::map<NodeID, TrackerNode> tracker_reply
         = tracker_search_peers(infohash, yield);
@@ -120,94 +116,69 @@
             announce_message
         );
     }
-}
-
+
+    return peers;
+}
+
+static std::deque<Contact> to_contacts(const std::vector<NodeContact>& contacts)
+{
+    std::deque<Contact> ret;
+
+    for (auto& contact : contacts) {
+        ret.push_back({ contact.endpoint, contact.id });
+    }
+
+    return ret;
+}
 
 boost::optional<BencodedValue> dht::DhtNode::data_get_immutable(const NodeID& key, asio::yield_context yield)
 {
     boost::optional<BencodedValue> data;
 
-    auto query = [this, key, &data] (
-        udp::endpoint node_endpoint,
-        boost::optional<NodeID> node_id,
-        std::vector<NodeContact>& closer_nodes,
-        std::vector<NodeContact>& closer_nodes6,
-        /**
-         * Called if the queried node becomes part of the set of closest
-         * good nodes seen so far. Only ever invoked if query_node()
-         * returned true, and node_id is not empty.
-         *
-         * @param displaced_node The node that is removed from the closest
-         *     set to make room for the queried node, if any.
-         */
-        std::function<void(
-            boost::optional<NodeContact> displaced_node,
-            asio::yield_context yield
-        )>& on_promote,
-        asio::yield_context yield
-    ) -> bool {
-        /*
-         * Once we got our value, we don't need to look any further.
-         */
-<<<<<<< HEAD
-        asio::spawn(_ios, [
-            this,
-            infohash,
-            port,
-            node_endpoint = i.second.node_endpoint,
-            node_id = i.first,
-            announce_token = i.second.announce_token
-        ] (asio::yield_context yield) {
-            BencodedMap announce_message
-                { { "id", _node_id.to_bytestring() }
-                , { "info_hash", infohash.to_bytestring() }
-                , { "token", announce_token }
-                , { "implied_port", port ? uint64_t(0) : uint64_t(1) }
-                , { "port", port ? uint64_t(*port) : uint64_t(0) }
-                };
-=======
-        if (data) {
-            return false;
-        }
-
-        sys::error_code ec;
-        boost::optional<BencodedMap> get_arguments = query_get_data(
-            key,
-            node_endpoint,
-            node_id,
-            closer_nodes,
-            closer_nodes6,
-            yield[ec]
-        );
-
-        if (!get_arguments) {
-            return false;
-        }
-
-        if ((*get_arguments).count("v")) {
-            BencodedValue value = (*get_arguments)["v"];
-            std::string encoded_value = bencoding_encode(value);
-            std::array<uint8_t, 20> hash = util::sha1(encoded_value);
-            if (hash == key.buffer) {
-                data = value;
-            }
-        }
->>>>>>> cf9c748b
-
-        return true;
-    };
-
-<<<<<<< HEAD
-                BencodedMap announce_reply = send_query_await_reply(
-                    { node_endpoint, node_id },
-                    "announce_peer",
-                    announce_message,
-                    std::chrono::seconds(5),
-                    yield[ec]
-                );
-=======
-    search_dht_for_nodes(key, RESPONSIBLE_TRACKERS_PER_SWARM, query, {}, yield);
->>>>>>> cf9c748b
+    const size_t max_nodes = RESPONSIBLE_TRACKERS_PER_SWARM;
+
+    collect(key, max_nodes, [&]( const Contact& candidate
+                               , asio::yield_context yield
+                               ) -> boost::optional<Candidates>
+        {
+            if (data) return boost::none;
+
+            sys::error_code ec;
+
+            std::vector<NodeContact> closer_nodes;
+            std::vector<NodeContact> closer_nodes6;
+
+            boost::optional<BencodedMap> get_arguments = query_get_data(
+                key,
+                candidate,
+                closer_nodes,
+                closer_nodes6,
+                yield[ec]
+            );
+
+            if (ec) return Candidates{};
+
+            auto new_candidates = _interface_address.is_v4()
+                                ? to_contacts(closer_nodes)
+                                : to_contacts(closer_nodes6);
+
+            if (!get_arguments) {
+                return new_candidates;
+            }
+
+            if (get_arguments->count("v")) {
+                BencodedValue value = (*get_arguments)["v"];
+                std::string encoded_value = bencoding_encode(value);
+                std::array<uint8_t, 20> hash = util::sha1(encoded_value);
+                if (hash == key.buffer) {
+                    data = value;
+                    return boost::none;
+                }
+            }
+
+            return new_candidates;
+        }
+        , yield);
 
     return data;
 }
@@ -222,76 +193,56 @@
     NodeID key{ util::sha1(bencoding_encode(data)) };
     std::map<NodeID, DhtPutDataNode> responsible_nodes;
 
-    auto query = [this, key, &responsible_nodes] (
-        udp::endpoint node_endpoint,
-        boost::optional<NodeID> node_id,
-        std::vector<NodeContact>& closer_nodes,
-        std::vector<NodeContact>& closer_nodes6,
-        /**
-         * Called if the queried node becomes part of the set of closest
-         * good nodes seen so far. Only ever invoked if query_node()
-         * returned true, and node_id is not empty.
-         *
-         * @param displaced_node The node that is removed from the closest
-         *     set to make room for the queried node, if any.
-         */
-        std::function<void(
-            boost::optional<NodeContact> displaced_node,
-            asio::yield_context yield
-        )>& on_promote,
-        asio::yield_context yield
-    ) -> bool {
-        sys::error_code ec;
-        boost::optional<BencodedMap> get_arguments = query_get_data(
-            key,
-            node_endpoint,
-            node_id,
-            closer_nodes,
-            closer_nodes6,
-            yield[ec]
-        );
-
-        if (!get_arguments) {
-            return false;
-        }
-
-        boost::optional<std::string> put_token = (*get_arguments)["token"].as_string();
-        if (!put_token) {
-            return false;
-        }
-
-        DhtPutDataNode data_node;
-        data_node.node_endpoint = node_endpoint;
-        data_node.put_token = *put_token;
-
-        on_promote = [node_id, data_node = std::move(data_node), &responsible_nodes] (
-            boost::optional<NodeContact> displaced_node,
-            asio::yield_context yield
-        ) {
-            assert(node_id);
-            if (displaced_node) {
-                responsible_nodes.erase(displaced_node->id);
-            }
-            responsible_nodes[*node_id] = std::move(data_node);
-        };
-
-        return true;
-    };
-
-    search_dht_for_nodes(key, RESPONSIBLE_TRACKERS_PER_SWARM, query, {}, yield);
-
+    const size_t max_nodes = RESPONSIBLE_TRACKERS_PER_SWARM;
+
+    collect(key, max_nodes, [&]( const Contact& candidate
+                               , asio::yield_context yield
+                               ) -> boost::optional<Candidates>
+        {
+            if (responsible_nodes.size() >= max_nodes) {
+                return boost::none;
+            }
+
+            sys::error_code ec;
+
+            std::vector<NodeContact> closer_nodes;
+            std::vector<NodeContact> closer_nodes6;
+
+            boost::optional<BencodedMap> get_arguments = query_get_data(
+                key,
+                candidate,
+                closer_nodes,
+                closer_nodes6,
+                yield[ec]
+            );
+
+            if (ec) return Candidates{};
+
+            auto new_candidates = _interface_address.is_v4()
+                                ? to_contacts(closer_nodes)
+                                : to_contacts(closer_nodes6);
+
+            boost::optional<std::string> put_token = (*get_arguments)["token"].as_string();
+            if (!put_token) return new_candidates;
+
+            if (candidate.id) {
+                responsible_nodes[*candidate.id] = { candidate.endpoint, *put_token };
+            }
+
+            return new_candidates;
+        }
+        , yield);
+
+    size_t cnt = 0;
     for (auto& i : responsible_nodes) {
-        BencodedMap put_message;
-        put_message["id"] = _node_id.to_bytestring();
-        put_message["v"] = data;
-        put_message["token"] = i.second.put_token;
-
-        send_write_query(
-            i.second.node_endpoint,
-            i.first,
-            "put",
-            put_message
-        );
+        if (cnt++ >= max_nodes) break;
+
+        send_write_query( i.second.node_endpoint
+                        , i.first
+                        , "put"
+                        , { { "id", _node_id.to_bytestring() }
+                          , { "v", data }
+                          , { "token", i.second.put_token } });
     }
 
     return key;
@@ -370,65 +321,58 @@
     std::string public_key_string((char*)public_key_array.data(), public_key_array.size());
     NodeID target_id{util::sha1(public_key_string + salt)};
 
+    size_t valid_responses = 0;
     boost::optional<BencodedValue> data;
     boost::optional<int64_t> highest_sequence_number;
 
-    auto query = [
-        this,
-        target_id,
-        salt,
-        public_key,
-        &data,
-        &highest_sequence_number
-    ] (
-        udp::endpoint node_endpoint,
-        boost::optional<NodeID> node_id,
-        std::vector<NodeContact>& closer_nodes,
-        std::vector<NodeContact>& closer_nodes6,
-        /**
-         * Called if the queried node becomes part of the set of closest
-         * good nodes seen so far. Only ever invoked if query_node()
-         * returned true, and node_id is not empty.
-         *
-         * @param displaced_node The node that is removed from the closest
-         *     set to make room for the queried node, if any.
-         */
-        std::function<void(
-            boost::optional<NodeContact> displaced_node,
-            asio::yield_context yield
-        )>& on_promote,
-        asio::yield_context yield
-    ) -> bool {
-        sys::error_code ec;
-        boost::optional<BencodedMap> get_arguments = query_get_data(
-            target_id,
-            node_endpoint,
-            node_id,
-            closer_nodes,
-            closer_nodes6,
-            yield[ec]
-        );
-
-        if (!get_arguments) {
-            return false;
-        }
-
-        if (mutable_data_valid_signature(*get_arguments, public_key, salt)) {
-            boost::optional<int64_t> sequence_number = (*get_arguments)["seq"].as_int();
-            if (!sequence_number) {
-                return false;
-            }
-
-            if (!highest_sequence_number || *sequence_number > *highest_sequence_number) {
-                highest_sequence_number = *sequence_number;
-                data = (*get_arguments)["v"];
-            }
-        }
-
-        return true;
-    };
-
-    search_dht_for_nodes(target_id, RESPONSIBLE_TRACKERS_PER_SWARM, query, {}, yield);
+    const size_t max_nodes = RESPONSIBLE_TRACKERS_PER_SWARM;
+
+    collect( target_id
+           , max_nodes
+           , [&](const Contact& candidate, asio::yield_context yield)
+             -> boost::optional<Candidates>
+        {
+            if (valid_responses >= max_nodes) {
+                return boost::none;
+            }
+
+            sys::error_code ec;
+
+            std::vector<NodeContact> closer_nodes;
+            std::vector<NodeContact> closer_nodes6;
+
+            boost::optional<BencodedMap> get_arguments = query_get_data(
+                target_id,
+                candidate,
+                closer_nodes,
+                closer_nodes6,
+                yield[ec]
+            );
+
+            if (ec) return Candidates{};
+
+            auto new_candidates = _interface_address.is_v4()
+                                ? to_contacts(closer_nodes)
+                                : to_contacts(closer_nodes6);
+
+            if (!get_arguments) return new_candidates;
+
+            if (mutable_data_valid_signature(*get_arguments, public_key, salt)) {
+                boost::optional<int64_t> sequence_number = (*get_arguments)["seq"].as_int();
+                if (!sequence_number) {
+                    return new_candidates;
+                }
+
+                if (!highest_sequence_number || *sequence_number > *highest_sequence_number) {
+                    highest_sequence_number = *sequence_number;
+                    data = (*get_arguments)["v"];
+                    valid_responses++;
+                }
+            }
+
+            return new_candidates;
+        }
+        , yield);
 
     return data;
 }
@@ -452,102 +396,77 @@
     std::map<NodeID, DhtPutDataNode> responsible_nodes;
     std::map<NodeID, DhtPutDataNode> outdated_nodes;
 
-    auto query = [
-        this,
-        target_id,
-        salt,
-        public_key,
-        sequence_number,
-        &responsible_nodes,
-        &outdated_nodes
-    ] (
-        udp::endpoint node_endpoint,
-        boost::optional<NodeID> node_id,
-        std::vector<NodeContact>& closer_nodes,
-        std::vector<NodeContact>& closer_nodes6,
-        /**
-         * Called if the queried node becomes part of the set of closest
-         * good nodes seen so far. Only ever invoked if query_node()
-         * returned true, and node_id is not empty.
-         *
-         * @param displaced_node The node that is removed from the closest
-         *     set to make room for the queried node, if any.
-         */
-        std::function<void(
-            boost::optional<NodeContact> displaced_node,
-            asio::yield_context yield
-        )>& on_promote,
-        asio::yield_context yield
-    ) -> bool {
-        sys::error_code ec;
-        boost::optional<BencodedMap> get_arguments = query_get_data(
-            target_id,
-            node_endpoint,
-            node_id,
-            closer_nodes,
-            closer_nodes6,
-            yield[ec]
-        );
-
-        if (!get_arguments) {
-            return false;
-        }
-
-        boost::optional<std::string> put_token = (*get_arguments)["token"].as_string();
-        if (!put_token) {
-            return false;
-        }
-
-        DhtPutDataNode data_node;
-        data_node.node_endpoint = node_endpoint;
-        data_node.put_token = *put_token;
-
-        if (mutable_data_valid_signature(*get_arguments, public_key, salt)) {
-            boost::optional<int64_t> existing_sequence_number = (*get_arguments)["seq"].as_int();
-            if (existing_sequence_number && *existing_sequence_number < sequence_number) {
-                /*
-                 * This node has an old version of this data entry.
-                 * Update it even if it is no longer responsible.
-                 */
-                if (node_id) {
-                    outdated_nodes[*node_id] = data_node;
+    const size_t max_nodes = RESPONSIBLE_TRACKERS_PER_SWARM;
+
+    collect( target_id
+           , max_nodes
+           , [&](const Contact& candidate, asio::yield_context yield)
+             -> boost::optional<Candidates>
+        {
+            if (responsible_nodes.size() >= max_nodes) {
+                return boost::none;
+            }
+
+            sys::error_code ec;
+
+            std::vector<NodeContact> closer_nodes;
+            std::vector<NodeContact> closer_nodes6;
+
+            boost::optional<BencodedMap> get_arguments = query_get_data(
+                target_id,
+                candidate,
+                closer_nodes,
+                closer_nodes6,
+                yield[ec]
+            );
+
+            if (ec) return Candidates{};
+
+            auto new_candidates = _interface_address.is_v4()
+                                ? to_contacts(closer_nodes)
+                                : to_contacts(closer_nodes6);
+
+            if (!get_arguments) return new_candidates;
+
+            boost::optional<std::string> put_token = (*get_arguments)["token"].as_string();
+            if (!put_token) return new_candidates;
+
+            DhtPutDataNode data_node{ candidate.endpoint, *put_token };
+
+            if (mutable_data_valid_signature(*get_arguments, public_key, salt)) {
+                boost::optional<int64_t> existing_sequence_number = (*get_arguments)["seq"].as_int();
+                if (existing_sequence_number && *existing_sequence_number < sequence_number) {
+                    /*
+                     * This node has an old version of this data entry.
+                     * Update it even if it is no longer responsible.
+                     */
+                    if (candidate.id) {
+                        outdated_nodes[*candidate.id] = data_node;
+                    }
                 }
             }
-        }
-
-        on_promote = [node_id, data_node = std::move(data_node), &responsible_nodes] (
-            boost::optional<NodeContact> displaced_node,
-            asio::yield_context yield
-        ) {
-            assert(node_id);
-            if (displaced_node) {
-                responsible_nodes.erase(displaced_node->id);
-            }
-            responsible_nodes[*node_id] = std::move(data_node);
-        };
-
-        return true;
-    };
-
-    search_dht_for_nodes(target_id, RESPONSIBLE_TRACKERS_PER_SWARM, query, {}, yield);
-
+
+            if (candidate.id) {
+                responsible_nodes[*candidate.id] = std::move(data_node);
+            }
+
+            return new_candidates;
+        }
+        , yield);
+
+    // XXX: With C++17 we could use std::map::merge
     for (auto& i : outdated_nodes) {
-        if (!responsible_nodes.count(i.first)) {
-            responsible_nodes[i.first] = i.second;
-        }
-    }
-
-<<<<<<< HEAD
-    return peers;
-=======
+        responsible_nodes.insert(i);
+    }
+
     for (auto& i : responsible_nodes) {
-        BencodedMap put_message;
-        put_message["id"] = _node_id.to_bytestring();
-        put_message["k"] = public_key_string;
-        put_message["seq"] = sequence_number;
-        put_message["sig"] = signature_string;
-        put_message["v"] = data;
-        put_message["token"] = i.second.put_token;
+        BencodedMap put_message { { "id", _node_id.to_bytestring() }
+                                , { "k", public_key_string }
+                                , { "seq", sequence_number }
+                                , { "sig", signature_string }
+                                , { "v", data }
+                                , { "token", i.second.put_token }};
+
         if (!salt.empty()) {
             put_message["salt"] = salt;
         }
@@ -561,7 +480,6 @@
     }
 
     return target_id;
->>>>>>> cf9c748b
 }
 
 
@@ -1113,8 +1031,6 @@
     asio::yield_context yield
 ) {
     std::set<NodeContact> output_set;
-
-    using Candidates = std::deque<Contact>;
 
     const size_t max_nodes = 8;
 
@@ -1204,8 +1120,7 @@
             sys::error_code ec;
 
             BencodedMap write_reply = send_query_await_reply(
-                destination,
-                destination_id,
+                { destination, destination_id },
                 query_type,
                 query_arguments,
                 std::chrono::seconds(5),
@@ -1272,27 +1187,9 @@
         || (_interface_address.is_v6() && !closer_nodes6.empty());
 }
 
-<<<<<<< HEAD
-// http://bittorrent.org/beps/bep_0005.html#get-peers
-boost::optional<dht::DhtNode::TrackerNode>
-dht::DhtNode::query_get_peers( NodeID infohash
-                             , Contact node
-                             , std::vector<NodeContact>& closer_nodes
-                             , std::vector<NodeContact>& closer_nodes6
-                             , asio::yield_context yield)
-{
-    sys::error_code ec;
-
-    BencodedMap get_peers_reply = send_query_await_reply(
-        node,
-        "get_peers",
-        BencodedMap { { "id", _node_id.to_bytestring() }
-                    , { "info_hash", infohash.to_bytestring() } },
-=======
 boost::optional<BencodedMap> dht::DhtNode::query_get_data(
     NodeID key,
-    udp::endpoint node_endpoint,
-    boost::optional<NodeID> node_id,
+    Contact node,
     std::vector<NodeContact>& closer_nodes,
     std::vector<NodeContact>& closer_nodes6,
     asio::yield_context yield
@@ -1300,68 +1197,15 @@
     sys::error_code ec;
 
     BencodedMap get_reply = send_query_await_reply(
-        node_endpoint,
-        node_id,
+        node,
         "get",
         BencodedMap { { "id", _node_id.to_bytestring() }
                     , { "target", key.to_bytestring() } },
->>>>>>> cf9c748b
         std::chrono::seconds(2),
         yield[ec]
     );
 
     if (ec) {
-<<<<<<< HEAD
-        return or_throw(yield, ec, boost::none);
-    }
-
-    if (get_peers_reply["y"] != "r") {
-        return boost::none;
-    }
-
-    boost::optional<BencodedMap> get_peers_arguments = get_peers_reply["r"].as_map();
-    if (!get_peers_arguments) {
-        return boost::none;
-    }
-
-    boost::optional<BencodedList> encoded_peers = (*get_peers_arguments)["values"].as_list();
-    boost::optional<std::string> announce_token = (*get_peers_arguments)["token"].as_string();
-
-    boost::optional<TrackerNode> tracker;
-
-    if (encoded_peers && announce_token) {
-        tracker = TrackerNode {
-            .node_endpoint = node.endpoint,
-            .peers = {},
-            .announce_token = *announce_token
-        };
-
-        for (auto& peer : *encoded_peers) {
-            boost::optional<std::string> peer_string = peer.as_string();
-            if (!peer_string) continue;
-
-            boost::optional<udp::endpoint> endpoint = decode_endpoint(*peer_string);
-            if (!endpoint) continue;
-
-            tracker->peers.push_back({endpoint->address(), endpoint->port()});
-        }
-    }
-
-    boost::optional<std::string> nodes  = (*get_peers_arguments)["nodes"].as_string();
-    boost::optional<std::string> nodes6 = (*get_peers_arguments)["nodes6"].as_string();
-
-    if (nodes) {
-        if (!decode_contacts_v4(*nodes,  closer_nodes))
-            return or_throw(yield, asio::error::invalid_argument, boost::none);
-    }
-
-    if (nodes6) {
-        if (!decode_contacts_v6(*nodes6, closer_nodes6))
-            return or_throw(yield, asio::error::invalid_argument, boost::none);
-    }
-
-    return tracker;
-=======
         /*
          * Ideally, nodes that do not implement BEP 44 would reply to this
          * query with a "not implemented" error. But in practice, most do not
@@ -1375,8 +1219,7 @@
          */
         query_find_node(
             key,
-            node_endpoint,
-            node_id,
+            node,
             closer_nodes,
             closer_nodes6,
             yield[ec]
@@ -1392,8 +1235,7 @@
          */
         query_find_node(
             key,
-            node_endpoint,
-            node_id,
+            node,
             closer_nodes,
             closer_nodes6,
             yield[ec]
@@ -1422,7 +1264,77 @@
     }
 
     return *get_arguments;
->>>>>>> cf9c748b
+}
+
+// http://bittorrent.org/beps/bep_0005.html#get-peers
+boost::optional<dht::DhtNode::TrackerNode>
+dht::DhtNode::query_get_peers( NodeID infohash
+                             , Contact node
+                             , std::vector<NodeContact>& closer_nodes
+                             , std::vector<NodeContact>& closer_nodes6
+                             , asio::yield_context yield)
+{
+    sys::error_code ec;
+
+    BencodedMap get_peers_reply = send_query_await_reply(
+        node,
+        "get_peers",
+        BencodedMap { { "id", _node_id.to_bytestring() }
+                    , { "info_hash", infohash.to_bytestring() } },
+        std::chrono::seconds(2),
+        yield[ec]
+    );
+
+    if (ec) {
+        return or_throw(yield, ec, boost::none);
+    }
+
+    if (get_peers_reply["y"] != "r") {
+        return boost::none;
+    }
+
+    boost::optional<BencodedMap> get_peers_arguments = get_peers_reply["r"].as_map();
+    if (!get_peers_arguments) {
+        return boost::none;
+    }
+
+    boost::optional<BencodedList> encoded_peers = (*get_peers_arguments)["values"].as_list();
+    boost::optional<std::string> announce_token = (*get_peers_arguments)["token"].as_string();
+
+    boost::optional<TrackerNode> tracker;
+
+    if (encoded_peers && announce_token) {
+        tracker = TrackerNode {
+            .node_endpoint = node.endpoint,
+            .peers = {},
+            .announce_token = *announce_token
+        };
+
+        for (auto& peer : *encoded_peers) {
+            boost::optional<std::string> peer_string = peer.as_string();
+            if (!peer_string) continue;
+
+            boost::optional<udp::endpoint> endpoint = decode_endpoint(*peer_string);
+            if (!endpoint) continue;
+
+            tracker->peers.push_back({endpoint->address(), endpoint->port()});
+        }
+    }
+
+    boost::optional<std::string> nodes  = (*get_peers_arguments)["nodes"].as_string();
+    boost::optional<std::string> nodes6 = (*get_peers_arguments)["nodes6"].as_string();
+
+    if (nodes) {
+        if (!decode_contacts_v4(*nodes,  closer_nodes))
+            return boost::none;
+    }
+
+    if (nodes6) {
+        if (!decode_contacts_v6(*nodes6, closer_nodes6))
+            return boost::none;
+    }
+
+    return tracker;
 }
 
 /**
@@ -1436,8 +1348,6 @@
 ) {
     std::map<NodeID, TrackerNode> tracker_reply;
 
-    using Candidates = std::deque<Contact>;
-
     const size_t max_nodes = RESPONSIBLE_TRACKERS_PER_SWARM;
 
     collect(infohash, max_nodes, [&]( const Contact& candidate
@@ -1453,7 +1363,6 @@
             std::vector<NodeContact> result_nodes;
             std::vector<NodeContact> result_nodes6;
 
-<<<<<<< HEAD
             auto opt_tracker = query_get_peers( infohash
                                               , candidate
                                               , result_nodes
@@ -1467,19 +1376,6 @@
             if (opt_tracker && candidate.id) {
                 tracker_reply.insert({ *candidate.id , std::move(*opt_tracker) });
             }
-=======
-        if (nodes) {
-            if (!decode_contacts_v4(*nodes,  closer_nodes)) {
-                return false;
-            }
-        }
-
-        if (nodes6) {
-            if (!decode_contacts_v6(*nodes6, closer_nodes6)) {
-                return false;
-            }
-        }
->>>>>>> cf9c748b
 
             auto* contacts = _interface_address.is_v4()
                            ? &result_nodes
